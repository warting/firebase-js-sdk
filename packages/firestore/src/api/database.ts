/**
 * @license
 * Copyright 2017 Google LLC
 *
 * Licensed under the Apache License, Version 2.0 (the "License");
 * you may not use this file except in compliance with the License.
 * You may obtain a copy of the License at
 *
 *   http://www.apache.org/licenses/LICENSE-2.0
 *
 * Unless required by applicable law or agreed to in writing, software
 * distributed under the License is distributed on an "AS IS" BASIS,
 * WITHOUT WARRANTIES OR CONDITIONS OF ANY KIND, either express or implied.
 * See the License for the specific language governing permissions and
 * limitations under the License.
 */

import { FirebaseApp } from '@firebase/app-types';
import { _FirebaseApp, FirebaseService } from '@firebase/app-types/private';
import { DatabaseId } from '../core/database_info';
import {
  FirestoreClient,
<<<<<<< HEAD
  firestoreClientGetDocumentsFromLocalCache,
  firestoreClientGetDocumentsViaSnapshotListener,
  firestoreClientListen,
  firestoreClientTransaction
=======
  firestoreClientGetNamedQuery,
  firestoreClientLoadBundle
>>>>>>> ddb7993d
} from '../core/firestore_client';
import { DocumentKey } from '../model/document_key';
import { FieldPath, ResourcePath } from '../model/path';
import { debugAssert } from '../util/assert';
import { Code, FirestoreError } from '../util/error';
import {
  cast,
  validateIsNotUsedTogether,
  validateSetOptions
} from '../util/input_validation';
import { logWarn, setLogLevel as setClientLogLevel } from '../util/log';
import { FieldPath as ExpFieldPath } from '../../lite/src/api/field_path';
import {
  CompleteFn,
  ErrorFn,
  isPartialObserver,
  NextFn,
  PartialObserver,
  Unsubscribe
} from './observer';
import { UntypedFirestoreDataConverter } from './user_data_reader';
import { UserDataWriter } from './user_data_writer';
import {
  clearIndexedDbPersistence,
  disableNetwork,
  enableIndexedDbPersistence,
  enableMultiTabIndexedDbPersistence,
  enableNetwork,
  FirebaseFirestore,
  FirebaseFirestore as ExpFirebaseFirestore,
  waitForPendingWrites
} from '../../exp/src/api/database';
import {
  DocumentChange as ExpDocumentChange,
  DocumentSnapshot as ExpDocumentSnapshot,
  QuerySnapshot as ExpQuerySnapshot,
  snapshotEqual
} from '../../exp/src/api/snapshot';
import { refEqual } from '../../lite/src/api/reference';
import {
  addDoc,
  collection,
  collectionGroup,
  CollectionReference as ExpCollectionReference,
  deleteDoc,
  doc,
  DocumentReference as ExpDocumentReference,
  endAt,
  endBefore,
  getDoc,
  getDocFromCache,
  getDocFromServer,
  getDocs,
  getDocsFromCache,
  getDocsFromServer,
  limit,
  limitToLast,
  onSnapshot,
  onSnapshotsInSync,
  orderBy,
  query,
  Query as ExpQuery,
  queryEqual,
  setDoc,
  startAfter,
  startAt,
  updateDoc,
  where,
  executeWrite
} from '../../exp/src/api/reference';
import { LRU_COLLECTION_DISABLED } from '../local/lru_garbage_collector';
import { Compat } from '../compat/compat';
import { ApiLoadBundleTask, LoadBundleTask } from './bundle';
import { makeDatabaseInfo } from '../../lite/src/api/database';
import { DEFAULT_HOST } from '../../lite/src/api/components';
import { WriteBatch as ExpWriteBatch } from '../../exp/src/api/write_batch';
import {
  runTransaction,
  Transaction as ExpTransaction
} from '../../exp/src/api/transaction';

import {
  CollectionReference as PublicCollectionReference,
  DocumentChange as PublicDocumentChange,
  DocumentChangeType as PublicDocumentChangeType,
  DocumentData,
  DocumentData as PublicDocumentData,
  DocumentReference as PublicDocumentReference,
  DocumentSnapshot as PublicDocumentSnapshot,
  FieldPath as PublicFieldPath,
  FirebaseFirestore as PublicFirestore,
  FirestoreDataConverter as PublicFirestoreDataConverter,
  GetOptions as PublicGetOptions,
  LogLevel as PublicLogLevel,
  OrderByDirection as PublicOrderByDirection,
  PersistenceSettings as PublicPersistenceSettings,
  Query as PublicQuery,
  QueryDocumentSnapshot as PublicQueryDocumentSnapshot,
  QuerySnapshot as PublicQuerySnapshot,
  SetOptions as PublicSetOptions,
  Settings as PublicSettings,
  SnapshotListenOptions as PublicSnapshotListenOptions,
  SnapshotMetadata as PublicSnapshotMetadata,
  SnapshotOptions as PublicSnapshotOptions,
  Transaction as PublicTransaction,
  UpdateData as PublicUpdateData,
  WhereFilterOp as PublicWhereFilterOp,
  WriteBatch as PublicWriteBatch
} from '@firebase/firestore-types';

<<<<<<< HEAD
import { makeDatabaseInfo } from '../../lite/src/api/database';
import { DEFAULT_HOST } from '../../lite/src/api/components';
import type { LoadBundleTask } from './bundle';

=======
>>>>>>> ddb7993d
/**
 * Constant used to indicate the LRU garbage collection should be disabled.
 * Set this value as the `cacheSizeBytes` on the settings passed to the
 * `Firestore` instance.
 */
export const CACHE_SIZE_UNLIMITED = LRU_COLLECTION_DISABLED;

/**
 * A persistence provider for either memory-only or IndexedDB persistence.
 * Mainly used to allow optional inclusion of IndexedDB code.
 */
export interface PersistenceProvider {
  enableIndexedDbPersistence(
    firestore: Firestore,
    forceOwnership: boolean
  ): Promise<void>;
  enableMultiTabIndexedDbPersistence(firestore: Firestore): Promise<void>;
  clearIndexedDbPersistence(firestore: Firestore): Promise<void>;
}

const MEMORY_ONLY_PERSISTENCE_ERROR_MESSAGE =
  'You are using the memory-only build of Firestore. Persistence support is ' +
  'only available via the @firebase/firestore bundle or the ' +
  'firebase-firestore.js build.';

/**
 * The persistence provider included with the memory-only SDK. This provider
 * errors for all attempts to access persistence.
 */
export class MemoryPersistenceProvider implements PersistenceProvider {
  enableIndexedDbPersistence(
    firestore: Firestore,
    forceOwnership: boolean
  ): Promise<void> {
    throw new FirestoreError(
      Code.FAILED_PRECONDITION,
      MEMORY_ONLY_PERSISTENCE_ERROR_MESSAGE
    );
  }

  enableMultiTabIndexedDbPersistence(firestore: Firestore): Promise<void> {
    throw new FirestoreError(
      Code.FAILED_PRECONDITION,
      MEMORY_ONLY_PERSISTENCE_ERROR_MESSAGE
    );
  }

  clearIndexedDbPersistence(firestore: Firestore): Promise<void> {
    throw new FirestoreError(
      Code.FAILED_PRECONDITION,
      MEMORY_ONLY_PERSISTENCE_ERROR_MESSAGE
    );
  }
}

/**
 * The persistence provider included with the full Firestore SDK.
 */
export class IndexedDbPersistenceProvider implements PersistenceProvider {
  enableIndexedDbPersistence(
    firestore: Firestore,
    forceOwnership: boolean
  ): Promise<void> {
    return enableIndexedDbPersistence(firestore._delegate, { forceOwnership });
  }
  enableMultiTabIndexedDbPersistence(firestore: Firestore): Promise<void> {
    return enableMultiTabIndexedDbPersistence(firestore._delegate);
  }
  clearIndexedDbPersistence(firestore: Firestore): Promise<void> {
    return clearIndexedDbPersistence(firestore._delegate);
  }
}

/**
 * Compat class for Firestore. Exposes Firestore Legacy API, but delegates
 * to the functional API of firestore-exp.
 */
export class Firestore
  extends Compat<ExpFirebaseFirestore>
  implements PublicFirestore, FirebaseService {
  _appCompat?: FirebaseApp;
  constructor(
    databaseIdOrApp: DatabaseId | FirebaseApp,
    delegate: ExpFirebaseFirestore,
    private _persistenceProvider: PersistenceProvider
  ) {
    super(delegate);

    if (!(databaseIdOrApp instanceof DatabaseId)) {
      this._appCompat = databaseIdOrApp as FirebaseApp;
    }
  }

  get _databaseId(): DatabaseId {
    return this._delegate._databaseId;
  }

  settings(settingsLiteral: PublicSettings): void {
    if (settingsLiteral.merge) {
      settingsLiteral = {
        ...this._delegate._getSettings(),
        ...settingsLiteral
      };
      // Remove the property from the settings once the merge is completed
      delete settingsLiteral.merge;
    }
    this._delegate._setSettings(settingsLiteral);
  }

  useEmulator(host: string, port: number): void {
    if (this._delegate._getSettings().host !== DEFAULT_HOST) {
      logWarn(
        'Host has been set in both settings() and useEmulator(), emulator host will be used'
      );
    }

    this.settings({
      host: `${host}:${port}`,
      ssl: false,
      merge: true
    });
  }

  enableNetwork(): Promise<void> {
    return enableNetwork(this._delegate);
  }

  disableNetwork(): Promise<void> {
    return disableNetwork(this._delegate);
  }

  enablePersistence(settings?: PublicPersistenceSettings): Promise<void> {
    let synchronizeTabs = false;
    let experimentalForceOwningTab = false;

    if (settings) {
      synchronizeTabs = !!settings.synchronizeTabs;
      experimentalForceOwningTab = !!settings.experimentalForceOwningTab;

      validateIsNotUsedTogether(
        'synchronizeTabs',
        synchronizeTabs,
        'experimentalForceOwningTab',
        experimentalForceOwningTab
      );
    }

    return synchronizeTabs
      ? this._persistenceProvider.enableMultiTabIndexedDbPersistence(this)
      : this._persistenceProvider.enableIndexedDbPersistence(
          this,
          experimentalForceOwningTab
        );
  }

  clearPersistence(): Promise<void> {
    return this._persistenceProvider.clearIndexedDbPersistence(this);
  }

  terminate(): Promise<void> {
    (this.app as _FirebaseApp)._removeServiceInstance('firestore');
    (this.app as _FirebaseApp)._removeServiceInstance('firestore-exp');
    return this._delegate._delete();
  }

  waitForPendingWrites(): Promise<void> {
    return waitForPendingWrites(this._delegate);
  }

  onSnapshotsInSync(observer: PartialObserver<void>): Unsubscribe;
  onSnapshotsInSync(onSync: () => void): Unsubscribe;
  onSnapshotsInSync(arg: unknown): Unsubscribe {
    return onSnapshotsInSync(this._delegate, arg as PartialObserver<void>);
  }

  get app(): FirebaseApp {
    if (!this._appCompat) {
      throw new FirestoreError(
        Code.FAILED_PRECONDITION,
        "Firestore was not initialized using the Firebase SDK. 'app' is " +
          'not available'
      );
    }
    return this._appCompat as FirebaseApp;
  }

  INTERNAL = {
    delete: () => this.terminate()
  };

  collection(pathString: string): PublicCollectionReference {
    try {
      return new CollectionReference(
        this,
        collection(this._delegate, pathString)
      );
    } catch (e) {
      throw replaceFunctionName(e, 'collection()', 'Firestore.collection()');
    }
  }

  doc(pathString: string): PublicDocumentReference {
    try {
      return new DocumentReference(this, doc(this._delegate, pathString));
    } catch (e) {
      throw replaceFunctionName(e, 'doc()', 'Firestore.doc()');
    }
  }

  collectionGroup(collectionId: string): PublicQuery {
    try {
      return new Query(this, collectionGroup(this._delegate, collectionId));
    } catch (e) {
      throw replaceFunctionName(
        e,
        'collectionGroup()',
        'Firestore.collectionGroup()'
      );
    }
  }

  runTransaction<T>(
    updateFunction: (transaction: PublicTransaction) => Promise<T>
  ): Promise<T> {
    return runTransaction(this._delegate, transaction =>
      updateFunction(new Transaction(this, transaction))
    );
  }

  batch(): PublicWriteBatch {
    ensureFirestoreConfigured(this._delegate);
    return new WriteBatch(
      new ExpWriteBatch(this._delegate, mutations =>
        executeWrite(this._delegate, mutations)
      )
    );
  }

  loadBundle(
    bundleData: ArrayBuffer | ReadableStream<ArrayBuffer> | string
  ): LoadBundleTask {
    throw new FirestoreError(
      Code.FAILED_PRECONDITION,
      '"loadBundle()" does not exist, have you imported "firebase/firestore/bundle"?'
    );
  }

  namedQuery(name: string): Promise<PublicQuery<DocumentData> | null> {
    throw new FirestoreError(
      Code.FAILED_PRECONDITION,
      '"namedQuery()" does not exist, have you imported "firebase/firestore/bundle"?'
    );
  }
}

export function ensureFirestoreConfigured(
  firestore: FirebaseFirestore
): FirestoreClient {
  if (!firestore._firestoreClient) {
    configureFirestore(firestore);
  }
  firestore._firestoreClient!.verifyNotTerminated();
  return firestore._firestoreClient as FirestoreClient;
}

export function configureFirestore(firestore: FirebaseFirestore): void {
  const settings = firestore._freezeSettings();
  debugAssert(!!settings.host, 'FirestoreSettings.host is not set');
  debugAssert(
    !firestore._firestoreClient,
    'configureFirestore() called multiple times'
  );

  const databaseInfo = makeDatabaseInfo(
    firestore._databaseId,
    firestore._persistenceKey,
    settings
  );
  firestore._firestoreClient = new FirestoreClient(
    firestore._credentials,
    firestore._queue,
    databaseInfo
  );
}

export function setLogLevel(level: PublicLogLevel): void {
  setClientLogLevel(level);
}

<<<<<<< HEAD
=======
export function loadBundle(
  db: Firestore,
  bundleData: ArrayBuffer | ReadableStream<Uint8Array> | string
): ApiLoadBundleTask {
  const resultTask = new LoadBundleTask();
  // eslint-disable-next-line @typescript-eslint/no-floating-promises
  firestoreClientLoadBundle(
    ensureFirestoreConfigured(db._delegate),
    bundleData,
    resultTask
  );
  return resultTask;
}

export function namedQuery(
  db: Firestore,
  name: string
): Promise<PublicQuery | null> {
  return firestoreClientGetNamedQuery(
    ensureFirestoreConfigured(db._delegate),
    name
  ).then(namedQuery => {
    if (!namedQuery) {
      return null;
    }
    return new Query(db, new ExpQuery(db._delegate, null, namedQuery.query));
  });
}

>>>>>>> ddb7993d
/**
 * A reference to a transaction.
 */
export class Transaction
  extends Compat<ExpTransaction>
  implements PublicTransaction {
  constructor(
    private readonly _firestore: Firestore,
    delegate: ExpTransaction
  ) {
    super(delegate);
  }

  get<T>(
    documentRef: PublicDocumentReference<T>
  ): Promise<PublicDocumentSnapshot<T>> {
    const ref = castReference(documentRef);
    return this._delegate
      .get(ref)
      .then(result => new DocumentSnapshot(this._firestore, result));
  }

  set<T>(
    documentRef: DocumentReference<T>,
    data: Partial<T>,
    options: PublicSetOptions
  ): Transaction;
  set<T>(documentRef: DocumentReference<T>, data: T): Transaction;
  set<T>(
    documentRef: PublicDocumentReference<T>,
    data: T | Partial<T>,
    options?: PublicSetOptions
  ): Transaction {
    const ref = castReference(documentRef);
    if (options) {
      validateSetOptions('Transaction.set', options);
      this._delegate.set(ref, data, options);
    } else {
      this._delegate.set(ref, data);
    }
    return this;
  }

  update(
    documentRef: PublicDocumentReference<unknown>,
    data: PublicUpdateData
  ): Transaction;
  update(
    documentRef: PublicDocumentReference<unknown>,
    field: string | PublicFieldPath,
    value: unknown,
    ...moreFieldsAndValues: unknown[]
  ): Transaction;
  update(
    documentRef: PublicDocumentReference<unknown>,
    dataOrField: unknown,
    value?: unknown,
    ...moreFieldsAndValues: unknown[]
  ): Transaction {
    const ref = castReference(documentRef);
    if (arguments.length === 2) {
      this._delegate.update(ref, dataOrField as PublicUpdateData);
    } else {
      this._delegate.update(
        ref,
        dataOrField as string | ExpFieldPath,
        value,
        ...moreFieldsAndValues
      );
    }

    return this;
  }

  delete(documentRef: PublicDocumentReference<unknown>): Transaction {
    const ref = castReference(documentRef);
    this._delegate.delete(ref);
    return this;
  }
}

export class WriteBatch
  extends Compat<ExpWriteBatch>
  implements PublicWriteBatch {
  set<T>(
    documentRef: DocumentReference<T>,
    data: Partial<T>,
    options: PublicSetOptions
  ): WriteBatch;
  set<T>(documentRef: DocumentReference<T>, data: T): WriteBatch;
  set<T>(
    documentRef: PublicDocumentReference<T>,
    data: T | Partial<T>,
    options?: PublicSetOptions
  ): WriteBatch {
    const ref = castReference(documentRef);
    if (options) {
      validateSetOptions('WriteBatch.set', options);
      this._delegate.set(ref, data, options);
    } else {
      this._delegate.set(ref, data);
    }
    return this;
  }

  update(
    documentRef: PublicDocumentReference<unknown>,
    data: PublicUpdateData
  ): WriteBatch;
  update(
    documentRef: PublicDocumentReference<unknown>,
    field: string | PublicFieldPath,
    value: unknown,
    ...moreFieldsAndValues: unknown[]
  ): WriteBatch;
  update(
    documentRef: PublicDocumentReference<unknown>,
    dataOrField: string | PublicFieldPath | PublicUpdateData,
    value?: unknown,
    ...moreFieldsAndValues: unknown[]
  ): WriteBatch {
    const ref = castReference(documentRef);
    if (arguments.length === 2) {
      this._delegate.update(ref, dataOrField as PublicUpdateData);
    } else {
      this._delegate.update(
        ref,
        dataOrField as string | ExpFieldPath,
        value,
        ...moreFieldsAndValues
      );
    }
    return this;
  }

  delete(documentRef: PublicDocumentReference<unknown>): WriteBatch {
    const ref = castReference(documentRef);
    this._delegate.delete(ref);
    return this;
  }

  commit(): Promise<void> {
    return this._delegate.commit();
  }
}

/**
 * A reference to a particular document in a collection in the database.
 */
export class DocumentReference<T = PublicDocumentData>
  extends Compat<ExpDocumentReference<T>>
  implements PublicDocumentReference<T> {
  private _userDataWriter: UserDataWriter;

  constructor(
    readonly firestore: Firestore,
    delegate: ExpDocumentReference<T>
  ) {
    super(delegate);
    this._userDataWriter = new UserDataWriter(firestore);
  }

  static forPath<U>(
    path: ResourcePath,
    firestore: Firestore,
    converter: UntypedFirestoreDataConverter<U> | null
  ): DocumentReference<U> {
    if (path.length % 2 !== 0) {
      throw new FirestoreError(
        Code.INVALID_ARGUMENT,
        'Invalid document reference. Document ' +
          'references must have an even number of segments, but ' +
          `${path.canonicalString()} has ${path.length}`
      );
    }
    return new DocumentReference(
      firestore,
      new ExpDocumentReference(
        firestore._delegate,
        converter,
        new DocumentKey(path)
      )
    );
  }

  static forKey<U>(
    key: DocumentKey,
    firestore: Firestore,
    converter: UntypedFirestoreDataConverter<U> | null
  ): DocumentReference<U> {
    return new DocumentReference(
      firestore,
      new ExpDocumentReference(firestore._delegate, converter, key)
    );
  }

  get id(): string {
    return this._delegate.id;
  }

  get parent(): PublicCollectionReference<T> {
    return new CollectionReference(this.firestore, this._delegate.parent);
  }

  get path(): string {
    return this._delegate.path;
  }

  collection(
    pathString: string
  ): PublicCollectionReference<PublicDocumentData> {
    try {
      return new CollectionReference(
        this.firestore,
        collection(this._delegate, pathString)
      );
    } catch (e) {
      throw replaceFunctionName(
        e,
        'collection()',
        'DocumentReference.collection()'
      );
    }
  }

  isEqual(other: PublicDocumentReference<T>): boolean {
    if (other instanceof Compat) {
      other = other._delegate;
    }

    if (!(other instanceof ExpDocumentReference)) {
      return false;
    }
    return refEqual(this._delegate, other);
  }

  set(value: Partial<T>, options: PublicSetOptions): Promise<void>;
  set(value: T): Promise<void>;
  set(value: T | Partial<T>, options?: PublicSetOptions): Promise<void> {
    options = validateSetOptions('DocumentReference.set', options);
    try {
      return setDoc(this._delegate, value, options);
    } catch (e) {
      throw replaceFunctionName(e, 'setDoc()', 'DocumentReference.set()');
    }
  }

  update(value: PublicUpdateData): Promise<void>;
  update(
    field: string | PublicFieldPath,
    value: unknown,
    ...moreFieldsAndValues: unknown[]
  ): Promise<void>;
  update(
    fieldOrUpdateData: string | PublicFieldPath | PublicUpdateData,
    value?: unknown,
    ...moreFieldsAndValues: unknown[]
  ): Promise<void> {
    try {
      if (arguments.length === 1) {
        return updateDoc(this._delegate, fieldOrUpdateData as PublicUpdateData);
      } else {
        return updateDoc(
          this._delegate,
          fieldOrUpdateData as string | ExpFieldPath,
          value,
          ...moreFieldsAndValues
        );
      }
    } catch (e) {
      throw replaceFunctionName(e, 'updateDoc()', 'DocumentReference.update()');
    }
  }

  delete(): Promise<void> {
    return deleteDoc(this._delegate);
  }

  onSnapshot(observer: PartialObserver<PublicDocumentSnapshot<T>>): Unsubscribe;
  onSnapshot(
    options: PublicSnapshotListenOptions,
    observer: PartialObserver<PublicDocumentSnapshot<T>>
  ): Unsubscribe;
  onSnapshot(
    onNext: NextFn<PublicDocumentSnapshot<T>>,
    onError?: ErrorFn,
    onCompletion?: CompleteFn
  ): Unsubscribe;
  onSnapshot(
    options: PublicSnapshotListenOptions,
    onNext: NextFn<PublicDocumentSnapshot<T>>,
    onError?: ErrorFn,
    onCompletion?: CompleteFn
  ): Unsubscribe;

  onSnapshot(...args: unknown[]): Unsubscribe {
    const options = extractSnapshotOptions(args);
    const observer = wrapObserver<DocumentSnapshot<T>, ExpDocumentSnapshot<T>>(
      args,
      result =>
        new DocumentSnapshot(
          this.firestore,
          new ExpDocumentSnapshot(
            this.firestore._delegate,
            this._userDataWriter,
            result._key,
            result._document,
            result.metadata,
            this._delegate._converter
          )
        )
    );
    return onSnapshot(this._delegate, options, observer);
  }

  get(options?: PublicGetOptions): Promise<PublicDocumentSnapshot<T>> {
    let snap: Promise<ExpDocumentSnapshot<T>>;
    if (options?.source === 'cache') {
      snap = getDocFromCache(this._delegate);
    } else if (options?.source === 'server') {
      snap = getDocFromServer(this._delegate);
    } else {
      snap = getDoc(this._delegate);
    }

    return snap.then(
      result =>
        new DocumentSnapshot(
          this.firestore,
          new ExpDocumentSnapshot(
            this.firestore._delegate,
            this._userDataWriter,
            result._key,
            result._document,
            result.metadata,
            this._delegate._converter as UntypedFirestoreDataConverter<T>
          )
        )
    );
  }

  withConverter<U>(
    converter: PublicFirestoreDataConverter<U>
  ): PublicDocumentReference<U> {
    return new DocumentReference<U>(
      this.firestore,
      this._delegate.withConverter(
        converter as UntypedFirestoreDataConverter<U>
      )
    );
  }
}

/**
 * Replaces the function name in an error thrown by the firestore-exp API
 * with the function names used in the classic API.
 */
function replaceFunctionName(
  e: Error,
  original: string | RegExp,
  updated: string
): Error {
  e.message = e.message.replace(original, updated);
  return e;
}

/**
 * Iterates the list of arguments from an `onSnapshot` call and returns the
 * first argument that may be an `SnapshotListenOptions` object. Returns an
 * empty object if none is found.
 */
export function extractSnapshotOptions(
  args: unknown[]
): PublicSnapshotListenOptions {
  for (const arg of args) {
    if (typeof arg === 'object' && !isPartialObserver(arg)) {
      return arg as PublicSnapshotListenOptions;
    }
  }
  return {};
}

/**
 * Creates an observer that can be passed to the firestore-exp SDK. The
 * observer converts all observed values into the format expected by the classic
 * SDK.
 *
 * @param args - The list of arguments from an `onSnapshot` call.
 * @param wrapper - The function that converts the firestore-exp type into the
 * type used by this shim.
 */
export function wrapObserver<CompatType, ExpType>(
  args: unknown[],
  wrapper: (val: ExpType) => CompatType
): PartialObserver<ExpType> {
  let userObserver: PartialObserver<CompatType>;
  if (isPartialObserver(args[0])) {
    userObserver = args[0] as PartialObserver<CompatType>;
  } else if (isPartialObserver(args[1])) {
    userObserver = args[1];
  } else if (typeof args[0] === 'function') {
    userObserver = {
      next: args[0] as NextFn<CompatType> | undefined,
      error: args[1] as ErrorFn | undefined,
      complete: args[2] as CompleteFn | undefined
    };
  } else {
    userObserver = {
      next: args[1] as NextFn<CompatType> | undefined,
      error: args[2] as ErrorFn | undefined,
      complete: args[3] as CompleteFn | undefined
    };
  }

  return {
    next: val => {
      if (userObserver!.next) {
        userObserver!.next(wrapper(val));
      }
    },
    error: userObserver.error?.bind(userObserver),
    complete: userObserver.complete?.bind(userObserver)
  };
}

/**
 * Metadata about a snapshot, describing the state of the snapshot.
 */
export class SnapshotMetadata implements PublicSnapshotMetadata {
  /**
   * True if the snapshot contains the result of local writes (for example
   * `set()` or `update()` calls) that have not yet been committed to the
   * backend. If your listener has opted into metadata updates (via
   * `SnapshotListenOptions`) you will receive another snapshot with
   * `hasPendingWrites` equal to false once the writes have been committed to
   * the backend.
   */
  readonly hasPendingWrites: boolean;

  /**
   * True if the snapshot was created from cached data rather than guaranteed
   * up-to-date server data. If your listener has opted into metadata updates
   * (via `SnapshotListenOptions`) you will receive another snapshot with
   * `fromCache` set to false once the client has received up-to-date data from
   * the backend.
   */
  readonly fromCache: boolean;

  /** @hideconstructor */
  constructor(hasPendingWrites: boolean, fromCache: boolean) {
    this.hasPendingWrites = hasPendingWrites;
    this.fromCache = fromCache;
  }

  /**
   * Returns true if this `SnapshotMetadata` is equal to the provided one.
   *
   * @param other - The `SnapshotMetadata` to compare against.
   * @returns true if this `SnapshotMetadata` is equal to the provided one.
   */
  isEqual(other: PublicSnapshotMetadata): boolean {
    return (
      this.hasPendingWrites === other.hasPendingWrites &&
      this.fromCache === other.fromCache
    );
  }
}

/**
 * Options interface that can be provided to configure the deserialization of
 * DocumentSnapshots.
 */
export interface SnapshotOptions extends PublicSnapshotOptions {}

export class DocumentSnapshot<T = PublicDocumentData>
  extends Compat<ExpDocumentSnapshot<T>>
  implements PublicDocumentSnapshot<T> {
  constructor(
    private readonly _firestore: Firestore,
    delegate: ExpDocumentSnapshot<T>
  ) {
    super(delegate);
  }

  get ref(): DocumentReference<T> {
    return new DocumentReference<T>(this._firestore, this._delegate.ref);
  }

  get id(): string {
    return this._delegate.id;
  }

  get metadata(): SnapshotMetadata {
    return this._delegate.metadata;
  }

  get exists(): boolean {
    return this._delegate.exists();
  }

  data(options?: PublicSnapshotOptions): T | undefined {
    return this._delegate.data(options);
  }

  get(
    fieldPath: string | PublicFieldPath,
    options?: PublicSnapshotOptions
    // We are using `any` here to avoid an explicit cast by our users.
    // eslint-disable-next-line @typescript-eslint/no-explicit-any
  ): any {
    return this._delegate.get(fieldPath as string | ExpFieldPath, options);
  }

  isEqual(other: DocumentSnapshot<T>): boolean {
    return snapshotEqual(this._delegate, other._delegate);
  }
}

export class QueryDocumentSnapshot<T = PublicDocumentData>
  extends DocumentSnapshot<T>
  implements PublicQueryDocumentSnapshot<T> {
  data(options?: PublicSnapshotOptions): T {
    const data = this._delegate.data(options);
    debugAssert(
      data !== undefined,
      'Document in a QueryDocumentSnapshot should exist'
    );
    return data;
  }
}

export class Query<T = PublicDocumentData>
  extends Compat<ExpQuery<T>>
  implements PublicQuery<T> {
  constructor(readonly firestore: Firestore, delegate: ExpQuery<T>) {
    super(delegate);
  }

  where(
    fieldPath: string | FieldPath,
    opStr: PublicWhereFilterOp,
    value: unknown
  ): Query<T> {
    try {
      // The "as string" cast is a little bit of a hack. `where` accepts the
      // FieldPath Compat type as input, but is not typed as such in order to
      // not expose this via our public typings file.
      return new Query<T>(
        this.firestore,
        query(this._delegate, where(fieldPath as string, opStr, value))
      );
    } catch (e) {
      throw replaceFunctionName(e, /(orderBy|where)\(\)/, 'Query.$1()');
    }
  }

  orderBy(
    fieldPath: string | FieldPath,
    directionStr?: PublicOrderByDirection
  ): Query<T> {
    try {
      // The "as string" cast is a little bit of a hack. `orderBy` accepts the
      // FieldPath Compat type as input, but is not typed as such in order to
      // not expose this via our public typings file.
      return new Query<T>(
        this.firestore,
        query(this._delegate, orderBy(fieldPath as string, directionStr))
      );
    } catch (e) {
      throw replaceFunctionName(e, /(orderBy|where)\(\)/, 'Query.$1()');
    }
  }

  limit(n: number): Query<T> {
    try {
      return new Query<T>(this.firestore, query(this._delegate, limit(n)));
    } catch (e) {
      throw replaceFunctionName(e, 'limit()', 'Query.limit()');
    }
  }

  limitToLast(n: number): Query<T> {
    try {
      return new Query<T>(
        this.firestore,
        query(this._delegate, limitToLast(n))
      );
    } catch (e) {
      throw replaceFunctionName(e, 'limitToLast()', 'Query.limitToLast()');
    }
  }

  startAt(...args: any[]): Query<T> {
    try {
      return new Query(this.firestore, query(this._delegate, startAt(...args)));
    } catch (e) {
      throw replaceFunctionName(e, 'startAt()', 'Query.startAt()');
    }
  }

  startAfter(...args: any[]): Query<T> {
    try {
      return new Query(
        this.firestore,
        query(this._delegate, startAfter(...args))
      );
    } catch (e) {
      throw replaceFunctionName(e, 'startAfter()', 'Query.startAfter()');
    }
  }

  endBefore(...args: any[]): Query<T> {
    try {
      return new Query(
        this.firestore,
        query(this._delegate, endBefore(...args))
      );
    } catch (e) {
      throw replaceFunctionName(e, 'endBefore()', 'Query.endBefore()');
    }
  }

  endAt(...args: any[]): Query<T> {
    try {
      return new Query(this.firestore, query(this._delegate, endAt(...args)));
    } catch (e) {
      throw replaceFunctionName(e, 'endAt()', 'Query.endAt()');
    }
  }

  isEqual(other: PublicQuery<T>): boolean {
    return queryEqual(this._delegate, (other as Query<T>)._delegate);
  }

  get(options?: PublicGetOptions): Promise<QuerySnapshot<T>> {
    let query: Promise<ExpQuerySnapshot<T>>;
    if (options?.source === 'cache') {
      query = getDocsFromCache(this._delegate);
    } else if (options?.source === 'server') {
      query = getDocsFromServer(this._delegate);
    } else {
      query = getDocs(this._delegate);
    }
    return query.then(result => new QuerySnapshot(this.firestore, result));
  }

  onSnapshot(observer: PartialObserver<PublicQuerySnapshot<T>>): Unsubscribe;
  onSnapshot(
    options: PublicSnapshotListenOptions,
    observer: PartialObserver<PublicQuerySnapshot<T>>
  ): Unsubscribe;
  onSnapshot(
    onNext: NextFn<PublicQuerySnapshot<T>>,
    onError?: ErrorFn,
    onCompletion?: CompleteFn
  ): Unsubscribe;
  onSnapshot(
    options: PublicSnapshotListenOptions,
    onNext: NextFn<PublicQuerySnapshot<T>>,
    onError?: ErrorFn,
    onCompletion?: CompleteFn
  ): Unsubscribe;

  onSnapshot(...args: unknown[]): Unsubscribe {
    const options = extractSnapshotOptions(args);
    const observer = wrapObserver<QuerySnapshot<T>, ExpQuerySnapshot<T>>(
      args,
      snap => new QuerySnapshot(this.firestore, snap)
    );
    return onSnapshot(this._delegate, options, observer);
  }

  withConverter<U>(converter: PublicFirestoreDataConverter<U>): Query<U> {
    return new Query<U>(
      this.firestore,
      this._delegate.withConverter(
        converter as UntypedFirestoreDataConverter<U>
      )
    );
  }
}

export class DocumentChange<T = PublicDocumentData>
  extends Compat<ExpDocumentChange<T>>
  implements PublicDocumentChange<T> {
  constructor(
    private readonly _firestore: Firestore,
    delegate: ExpDocumentChange<T>
  ) {
    super(delegate);
  }

  get type(): PublicDocumentChangeType {
    return this._delegate.type;
  }

  get doc(): QueryDocumentSnapshot<T> {
    return new QueryDocumentSnapshot<T>(this._firestore, this._delegate.doc);
  }

  get oldIndex(): number {
    return this._delegate.oldIndex;
  }

  get newIndex(): number {
    return this._delegate.newIndex;
  }
}

export class QuerySnapshot<T = PublicDocumentData>
  extends Compat<ExpQuerySnapshot<T>>
  implements PublicQuerySnapshot<T> {
  constructor(readonly _firestore: Firestore, delegate: ExpQuerySnapshot<T>) {
    super(delegate);
  }

  get query(): Query<T> {
    return new Query(this._firestore, this._delegate.query);
  }

  get metadata(): SnapshotMetadata {
    return this._delegate.metadata;
  }

  get size(): number {
    return this._delegate.size;
  }

  get empty(): boolean {
    return this._delegate.empty;
  }

  get docs(): Array<QueryDocumentSnapshot<T>> {
    return this._delegate.docs.map(
      doc => new QueryDocumentSnapshot<T>(this._firestore, doc)
    );
  }

  docChanges(
    options?: PublicSnapshotListenOptions
  ): Array<PublicDocumentChange<T>> {
    return this._delegate
      .docChanges(options)
      .map(docChange => new DocumentChange<T>(this._firestore, docChange));
  }

  forEach(
    callback: (result: QueryDocumentSnapshot<T>) => void,
    thisArg?: unknown
  ): void {
    this._delegate.forEach(snapshot => {
      callback.call(
        thisArg,
        new QueryDocumentSnapshot(this._firestore, snapshot)
      );
    });
  }

  isEqual(other: QuerySnapshot<T>): boolean {
    return snapshotEqual(this._delegate, other._delegate);
  }
}

export class CollectionReference<T = PublicDocumentData>
  extends Query<T>
  implements PublicCollectionReference<T> {
  constructor(
    readonly firestore: Firestore,
    readonly _delegate: ExpCollectionReference<T>
  ) {
    super(firestore, _delegate);
  }

  get id(): string {
    return this._delegate.id;
  }

  get path(): string {
    return this._delegate.path;
  }

  get parent(): DocumentReference<PublicDocumentData> | null {
    const docRef = this._delegate.parent;
    return docRef ? new DocumentReference(this.firestore, docRef) : null;
  }

  doc(documentPath?: string): DocumentReference<T> {
    try {
      if (documentPath === undefined) {
        // Call `doc` without `documentPath` if `documentPath` is `undefined`
        // as `doc` validates the number of arguments to prevent users from
        // accidentally passing `undefined`.
        return new DocumentReference(this.firestore, doc(this._delegate));
      } else {
        return new DocumentReference(
          this.firestore,
          doc(this._delegate, documentPath)
        );
      }
    } catch (e) {
      throw replaceFunctionName(e, 'doc()', 'CollectionReference.doc()');
    }
  }

  add(data: T): Promise<DocumentReference<T>> {
    return addDoc(this._delegate, data).then(
      docRef => new DocumentReference(this.firestore, docRef)
    );
  }

  isEqual(other: CollectionReference<T>): boolean {
    return refEqual(this._delegate, other._delegate);
  }

  withConverter<U>(
    converter: PublicFirestoreDataConverter<U>
  ): CollectionReference<U> {
    return new CollectionReference<U>(
      this.firestore,
      this._delegate.withConverter(
        converter as UntypedFirestoreDataConverter<U>
      )
    );
  }
}

function castReference<T>(
  documentRef: PublicDocumentReference<T>
): ExpDocumentReference<T> {
  if (documentRef instanceof Compat) {
    documentRef = documentRef._delegate;
  }
  return cast<ExpDocumentReference<T>>(documentRef, ExpDocumentReference);
}

/**
 * Converts custom model object of type T into DocumentData by applying the
 * converter if it exists.
 *
 * This function is used when converting user objects to DocumentData
 * because we want to provide the user with a more specific error message if
 * their set() or fails due to invalid data originating from a toFirestore()
 * call.
 */
export function applyFirestoreDataConverter<T>(
  converter: UntypedFirestoreDataConverter<T> | null,
  value: T,
  options?: PublicSetOptions
): PublicDocumentData {
  let convertedValue;
  if (converter) {
    if (options && (options.merge || options.mergeFields)) {
      // Cast to `any` in order to satisfy the union type constraint on
      // toFirestore().
      // eslint-disable-next-line @typescript-eslint/no-explicit-any
      convertedValue = (converter as any).toFirestore(value, options);
    } else {
      convertedValue = converter.toFirestore(value);
    }
  } else {
    convertedValue = value as PublicDocumentData;
  }
  return convertedValue;
}<|MERGE_RESOLUTION|>--- conflicted
+++ resolved
@@ -18,18 +18,7 @@
 import { FirebaseApp } from '@firebase/app-types';
 import { _FirebaseApp, FirebaseService } from '@firebase/app-types/private';
 import { DatabaseId } from '../core/database_info';
-import {
-  FirestoreClient,
-<<<<<<< HEAD
-  firestoreClientGetDocumentsFromLocalCache,
-  firestoreClientGetDocumentsViaSnapshotListener,
-  firestoreClientListen,
-  firestoreClientTransaction
-=======
-  firestoreClientGetNamedQuery,
-  firestoreClientLoadBundle
->>>>>>> ddb7993d
-} from '../core/firestore_client';
+import { FirestoreClient } from '../core/firestore_client';
 import { DocumentKey } from '../model/document_key';
 import { FieldPath, ResourcePath } from '../model/path';
 import { debugAssert } from '../util/assert';
@@ -101,7 +90,7 @@
 } from '../../exp/src/api/reference';
 import { LRU_COLLECTION_DISABLED } from '../local/lru_garbage_collector';
 import { Compat } from '../compat/compat';
-import { ApiLoadBundleTask, LoadBundleTask } from './bundle';
+import { LoadBundleTask } from './bundle';
 import { makeDatabaseInfo } from '../../lite/src/api/database';
 import { DEFAULT_HOST } from '../../lite/src/api/components';
 import { WriteBatch as ExpWriteBatch } from '../../exp/src/api/write_batch';
@@ -139,13 +128,6 @@
   WriteBatch as PublicWriteBatch
 } from '@firebase/firestore-types';
 
-<<<<<<< HEAD
-import { makeDatabaseInfo } from '../../lite/src/api/database';
-import { DEFAULT_HOST } from '../../lite/src/api/components';
-import type { LoadBundleTask } from './bundle';
-
-=======
->>>>>>> ddb7993d
 /**
  * Constant used to indicate the LRU garbage collection should be disabled.
  * Set this value as the `cacheSizeBytes` on the settings passed to the
@@ -435,38 +417,6 @@
   setClientLogLevel(level);
 }
 
-<<<<<<< HEAD
-=======
-export function loadBundle(
-  db: Firestore,
-  bundleData: ArrayBuffer | ReadableStream<Uint8Array> | string
-): ApiLoadBundleTask {
-  const resultTask = new LoadBundleTask();
-  // eslint-disable-next-line @typescript-eslint/no-floating-promises
-  firestoreClientLoadBundle(
-    ensureFirestoreConfigured(db._delegate),
-    bundleData,
-    resultTask
-  );
-  return resultTask;
-}
-
-export function namedQuery(
-  db: Firestore,
-  name: string
-): Promise<PublicQuery | null> {
-  return firestoreClientGetNamedQuery(
-    ensureFirestoreConfigured(db._delegate),
-    name
-  ).then(namedQuery => {
-    if (!namedQuery) {
-      return null;
-    }
-    return new Query(db, new ExpQuery(db._delegate, null, namedQuery.query));
-  });
-}
-
->>>>>>> ddb7993d
 /**
  * A reference to a transaction.
  */
