--- conflicted
+++ resolved
@@ -499,7 +499,7 @@
       return null;
     }
 
-    return new Query(namedQuery.query, this, undefined, namedQuery.readTime);
+    return new Query(namedQuery.query, this, null, namedQuery.readTime);
   }
 
   ensureClientConfigured(): FirestoreClient {
@@ -1546,16 +1546,9 @@
 /** The query class that is shared between the full, lite and legacy SDK. */
 export class BaseQuery {
   constructor(
-<<<<<<< HEAD
-    public _query: InternalQuery,
-    readonly firestore: Firestore,
-    protected readonly _converter?: firestore.FirestoreDataConverter<T>,
-    readonly _readFrom?: SnapshotVersion
-=======
     protected _databaseId: DatabaseId,
     protected _dataReader: UserDataReader,
     protected _query: InternalQuery
->>>>>>> 99610d7d
   ) {}
 
   protected createFilter(
@@ -1644,138 +1637,6 @@
       );
     }
 
-<<<<<<< HEAD
-  startAt(
-    docOrField: unknown | firestore.DocumentSnapshot<unknown>,
-    ...fields: unknown[]
-  ): firestore.Query<T> {
-    validateAtLeastNumberOfArgs('Query.startAt', arguments, 1);
-    const bound = this.boundFromDocOrFields(
-      'Query.startAt',
-      docOrField,
-      fields,
-      /*before=*/ true
-    );
-    return new Query(
-      this._query.withStartAt(bound),
-      this.firestore,
-      this._converter
-    );
-  }
-
-  startAfter(
-    docOrField: unknown | firestore.DocumentSnapshot<unknown>,
-    ...fields: unknown[]
-  ): firestore.Query<T> {
-    validateAtLeastNumberOfArgs('Query.startAfter', arguments, 1);
-    const bound = this.boundFromDocOrFields(
-      'Query.startAfter',
-      docOrField,
-      fields,
-      /*before=*/ false
-    );
-    return new Query(
-      this._query.withStartAt(bound),
-      this.firestore,
-      this._converter
-    );
-  }
-
-  endBefore(
-    docOrField: unknown | firestore.DocumentSnapshot<unknown>,
-    ...fields: unknown[]
-  ): firestore.Query<T> {
-    validateAtLeastNumberOfArgs('Query.endBefore', arguments, 1);
-    const bound = this.boundFromDocOrFields(
-      'Query.endBefore',
-      docOrField,
-      fields,
-      /*before=*/ true
-    );
-    return new Query(
-      this._query.withEndAt(bound),
-      this.firestore,
-      this._converter
-    );
-  }
-
-  endAt(
-    docOrField: unknown | firestore.DocumentSnapshot<unknown>,
-    ...fields: unknown[]
-  ): firestore.Query<T> {
-    validateAtLeastNumberOfArgs('Query.endAt', arguments, 1);
-    const bound = this.boundFromDocOrFields(
-      'Query.endAt',
-      docOrField,
-      fields,
-      /*before=*/ false
-    );
-    return new Query(
-      this._query.withEndAt(bound),
-      this.firestore,
-      this._converter
-    );
-  }
-
-  isEqual(other: firestore.Query<T>): boolean {
-    if (!(other instanceof Query)) {
-      throw invalidClassError('isEqual', 'Query', 1, other);
-    }
-    return (
-      this.firestore === other.firestore && this._query.isEqual(other._query)
-    );
-  }
-
-  withConverter<U>(
-    converter: firestore.FirestoreDataConverter<U>
-  ): firestore.Query<U> {
-    return new Query<U>(this._query, this.firestore, converter, this._readFrom);
-  }
-
-  /** Helper function to create a bound from a document or fields */
-  private boundFromDocOrFields(
-    methodName: string,
-    docOrField: unknown | firestore.DocumentSnapshot<T>,
-    fields: unknown[],
-    before: boolean
-  ): Bound {
-    validateDefined(methodName, 1, docOrField);
-    if (docOrField instanceof DocumentSnapshot) {
-      if (fields.length > 0) {
-        throw new FirestoreError(
-          Code.INVALID_ARGUMENT,
-          `Too many arguments provided to ${methodName}().`
-        );
-      }
-      const snap = docOrField;
-      if (!snap.exists) {
-        throw new FirestoreError(
-          Code.NOT_FOUND,
-          `Can't use a DocumentSnapshot that doesn't exist for ` +
-            `${methodName}().`
-        );
-      }
-      return this.boundFromDocument(snap._document!, before);
-    } else {
-      const allFields = [docOrField].concat(fields);
-      return this.boundFromFields(methodName, allFields, before);
-    }
-  }
-
-  /**
-   * Create a Bound from a query and a document.
-   *
-   * Note that the Bound will always include the key of the document
-   * and so only the provided document will compare equal to the returned
-   * position.
-   *
-   * Will throw if the document does not contain all fields of the order by
-   * of the query or if any of the fields in the order by are an uncommitted
-   * server timestamp.
-   */
-  private boundFromDocument(doc: Document, before: boolean): Bound {
-=======
->>>>>>> 99610d7d
     const components: api.Value[] = [];
 
     // Because people expect to continue/end a query at the exact document
@@ -2064,7 +1925,8 @@
   constructor(
     public _query: InternalQuery,
     readonly firestore: Firestore,
-    protected readonly _converter: firestore.FirestoreDataConverter<T> | null
+    protected readonly _converter: firestore.FirestoreDataConverter<T> | null,
+    private _readFrom?: SnapshotVersion
   ) {
     super(firestore._databaseId, firestore._dataReader, _query);
   }
@@ -2340,15 +2202,13 @@
 
     validateHasExplicitOrderByForLimitToLast(this._query);
     const firestoreClient = this.firestore.ensureClientConfigured();
-<<<<<<< HEAD
-    options.readFrom = this._readFrom;
-    const internalListener = firestoreClient.listen(
-=======
     return addQuerySnapshotListener(
       firestoreClient,
->>>>>>> 99610d7d
       this._query,
-      options,
+      {
+        readFrom: this._readFrom,
+        includeMetadataChanges: options.includeMetadataChanges
+      },
       observer
     );
   }
