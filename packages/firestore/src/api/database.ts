/**
 * @license
 * Copyright 2017 Google Inc.
 *
 * Licensed under the Apache License, Version 2.0 (the "License");
 * you may not use this file except in compliance with the License.
 * You may obtain a copy of the License at
 *
 *   http://www.apache.org/licenses/LICENSE-2.0
 *
 * Unless required by applicable law or agreed to in writing, software
 * distributed under the License is distributed on an "AS IS" BASIS,
 * WITHOUT WARRANTIES OR CONDITIONS OF ANY KIND, either express or implied.
 * See the License for the specific language governing permissions and
 * limitations under the License.
 */

import * as firestore from '@firebase/firestore-types';

import { FirebaseApp } from '@firebase/app-types';
import { FirebaseService, _FirebaseApp } from '@firebase/app-types/private';
import { DatabaseId, DatabaseInfo } from '../core/database_info';
import { ListenOptions } from '../core/event_manager';
import {
  FirestoreClient,
  IndexedDbPersistenceSettings,
  InternalPersistenceSettings,
  MemoryPersistenceSettings
} from '../core/firestore_client';
import {
  Bound,
  Direction,
  FieldFilter,
  Filter,
  Operator,
  OrderBy,
  Query as InternalQuery
} from '../core/query';
import { Transaction as InternalTransaction } from '../core/transaction';
import { ChangeType, ViewSnapshot } from '../core/view_snapshot';
import { IndexedDbPersistence } from '../local/indexeddb_persistence';
import { LruParams } from '../local/lru_garbage_collector';
import { Document, MaybeDocument, NoDocument } from '../model/document';
import { DocumentKey } from '../model/document_key';
import {
  ArrayValue,
  FieldValue,
  FieldValueOptions,
  ObjectValue,
  RefValue,
  ServerTimestampValue
} from '../model/field_value';
import { DeleteMutation, Mutation, Precondition } from '../model/mutation';
import { FieldPath, ResourcePath } from '../model/path';
import { PlatformSupport } from '../platform/platform';
import { makeConstructorPrivate } from '../util/api';
import { assert, fail } from '../util/assert';
import { AsyncObserver } from '../util/async_observer';
import { AsyncQueue } from '../util/async_queue';
import { Code, FirestoreError } from '../util/error';
import {
  invalidClassError,
  validateArgType,
  validateAtLeastNumberOfArgs,
  validateBetweenNumberOfArgs,
  validateDefined,
  validateExactNumberOfArgs,
  validateNamedOptionalPropertyEquals,
  validateNamedOptionalType,
  validateNamedType,
  validateOptionalArgType,
  validateOptionalArrayElements,
  validateOptionNames,
  validateStringEnum,
  valueDescription
} from '../util/input_validation';
// eslint-disable-next-line import/no-duplicates
import * as log from '../util/log';
// eslint-disable-next-line import/no-duplicates
import { LogLevel } from '../util/log';
import { AutoId } from '../util/misc';
import * as objUtils from '../util/obj';
import { Rejecter, Resolver } from '../util/promise';
import { Deferred } from './../util/promise';
import { FieldPath as ExternalFieldPath } from './field_path';

import {
  CredentialsProvider,
  CredentialsSettings,
  EmptyCredentialsProvider,
  FirebaseCredentialsProvider,
  makeCredentialsProvider
} from './credentials';
import {
  CompleteFn,
  ErrorFn,
  isPartialObserver,
  NextFn,
  PartialObserver,
  Unsubscribe
} from './observer';
import {
  DocumentKeyReference,
  fieldPathFromArgument,
  UserDataConverter
} from './user_data_converter';

// settings() defaults:
const DEFAULT_HOST = 'firestore.googleapis.com';
const DEFAULT_SSL = true;
const DEFAULT_TIMESTAMPS_IN_SNAPSHOTS = true;
const DEFAULT_FORCE_LONG_POLLING = false;

/**
 * Constant used to indicate the LRU garbage collection should be disabled.
 * Set this value as the `cacheSizeBytes` on the settings passed to the
 * `Firestore` instance.
 */
export const CACHE_SIZE_UNLIMITED = LruParams.COLLECTION_DISABLED;

// enablePersistence() defaults:
const DEFAULT_SYNCHRONIZE_TABS = false;

/** Undocumented, private additional settings not exposed in our public API. */
interface PrivateSettings extends firestore.Settings {
  // Can be a google-auth-library or gapi client.
  credentials?: CredentialsSettings;
}

/**
 * Options that can be provided in the Firestore constructor when not using
 * Firebase (aka standalone mode).
 */
export interface FirestoreDatabase {
  projectId: string;
  database?: string;
}

/**
 * A concrete type describing all the values that can be applied via a
 * user-supplied firestore.Settings object. This is a separate type so that
 * defaults can be supplied and the value can be checked for equality.
 */
class FirestoreSettings {
  /** The hostname to connect to. */
  readonly host: string;

  /** Whether to use SSL when connecting. */
  readonly ssl: boolean;

  readonly timestampsInSnapshots: boolean;

  readonly cacheSizeBytes: number;

  readonly forceLongPolling: boolean;

  // Can be a google-auth-library or gapi client.
  // eslint-disable-next-line @typescript-eslint/no-explicit-any
  credentials?: any;

  constructor(settings: PrivateSettings) {
    if (settings.host === undefined) {
      if (settings.ssl !== undefined) {
        throw new FirestoreError(
          Code.INVALID_ARGUMENT,
          "Can't provide ssl option if host option is not set"
        );
      }
      this.host = DEFAULT_HOST;
      this.ssl = DEFAULT_SSL;
    } else {
      validateNamedType('settings', 'non-empty string', 'host', settings.host);
      this.host = settings.host;

      validateNamedOptionalType('settings', 'boolean', 'ssl', settings.ssl);
      this.ssl = objUtils.defaulted(settings.ssl, DEFAULT_SSL);
    }
    validateOptionNames('settings', settings, [
      'host',
      'ssl',
      'credentials',
      'timestampsInSnapshots',
      'cacheSizeBytes',
      'experimentalForceLongPolling'
    ]);

    validateNamedOptionalType(
      'settings',
      'object',
      'credentials',
      settings.credentials
    );
    this.credentials = settings.credentials;

    validateNamedOptionalType(
      'settings',
      'boolean',
      'timestampsInSnapshots',
      settings.timestampsInSnapshots
    );

    // Nobody should set timestampsInSnapshots anymore, but the error depends on
    // whether they set it to true or false...
    if (settings.timestampsInSnapshots === true) {
      log.error(`
  The timestampsInSnapshots setting now defaults to true and you no
  longer need to explicitly set it. In a future release, the setting
  will be removed entirely and so it is recommended that you remove it
  from your firestore.settings() call now.`);
    } else if (settings.timestampsInSnapshots === false) {
      log.error(`
  The timestampsInSnapshots setting will soon be removed. YOU MUST UPDATE
  YOUR CODE.

  To hide this warning, stop using the timestampsInSnapshots setting in your
  firestore.settings({ ... }) call.

  Once you remove the setting, Timestamps stored in Cloud Firestore will be
  read back as Firebase Timestamp objects instead of as system Date objects.
  So you will also need to update code expecting a Date to instead expect a
  Timestamp. For example:

  // Old:
  const date = snapshot.get('created_at');
  // New:
  const timestamp = snapshot.get('created_at'); const date =
  timestamp.toDate();

  Please audit all existing usages of Date when you enable the new
  behavior.`);
    }
    this.timestampsInSnapshots = objUtils.defaulted(
      settings.timestampsInSnapshots,
      DEFAULT_TIMESTAMPS_IN_SNAPSHOTS
    );

    validateNamedOptionalType(
      'settings',
      'number',
      'cacheSizeBytes',
      settings.cacheSizeBytes
    );
    if (settings.cacheSizeBytes === undefined) {
      this.cacheSizeBytes = LruParams.DEFAULT_CACHE_SIZE_BYTES;
    } else {
      if (
        settings.cacheSizeBytes !== CACHE_SIZE_UNLIMITED &&
        settings.cacheSizeBytes < LruParams.MINIMUM_CACHE_SIZE_BYTES
      ) {
        throw new FirestoreError(
          Code.INVALID_ARGUMENT,
          `cacheSizeBytes must be at least ${LruParams.MINIMUM_CACHE_SIZE_BYTES}`
        );
      } else {
        this.cacheSizeBytes = settings.cacheSizeBytes;
      }
    }

    validateNamedOptionalType(
      'settings',
      'boolean',
      'experimentalForceLongPolling',
      settings.experimentalForceLongPolling
    );
    this.forceLongPolling =
      settings.experimentalForceLongPolling === undefined
        ? DEFAULT_FORCE_LONG_POLLING
        : settings.experimentalForceLongPolling;
  }

  isEqual(other: FirestoreSettings): boolean {
    return (
      this.host === other.host &&
      this.ssl === other.ssl &&
      this.timestampsInSnapshots === other.timestampsInSnapshots &&
      this.credentials === other.credentials &&
      this.cacheSizeBytes === other.cacheSizeBytes &&
      this.forceLongPolling === other.forceLongPolling
    );
  }
}

class FirestoreConfig {
  databaseId: DatabaseId;
  persistenceKey: string;
  credentials: CredentialsProvider;
  firebaseApp: FirebaseApp;
  settings: FirestoreSettings;
  persistence: boolean;
}

/**
 * The root reference to the database.
 */
export class Firestore implements firestore.FirebaseFirestore, FirebaseService {
  // The objects that are a part of this API are exposed to third-parties as
  // compiled javascript so we want to flag our private members with a leading
  // underscore to discourage their use.
  private readonly _config: FirestoreConfig;
  readonly _databaseId: DatabaseId;

  // The firestore client instance. This will be available as soon as
  // configureClient is called, but any calls against it will block until
  // setup has completed.
  //
  // Operations on the _firestoreClient don't block on _firestoreReady. Those
  // are already set to synchronize on the async queue.
  private _firestoreClient: FirestoreClient | undefined;

  // Public for use in tests.
  // TODO(mikelehen): Use modularized initialization instead.
  readonly _queue = new AsyncQueue();

  _dataConverter: UserDataConverter;

  constructor(databaseIdOrApp: FirestoreDatabase | FirebaseApp) {
    const config = new FirestoreConfig();
    if (typeof (databaseIdOrApp as FirebaseApp).options === 'object') {
      // This is very likely a Firebase app object
      // TODO(b/34177605): Can we somehow use instanceof?
      const app = databaseIdOrApp as FirebaseApp;
      config.firebaseApp = app;
      config.databaseId = Firestore.databaseIdFromApp(app);
      config.persistenceKey = config.firebaseApp.name;
      config.credentials = new FirebaseCredentialsProvider(app);
    } else {
      const external = databaseIdOrApp as FirestoreDatabase;
      if (!external.projectId) {
        throw new FirestoreError(
          Code.INVALID_ARGUMENT,
          'Must provide projectId'
        );
      }

      config.databaseId = new DatabaseId(external.projectId, external.database);
      // Use a default persistenceKey that lines up with FirebaseApp.
      config.persistenceKey = '[DEFAULT]';
      config.credentials = new EmptyCredentialsProvider();
    }

    config.settings = new FirestoreSettings({});
    this._config = config;
    this._databaseId = config.databaseId;
  }

  settings(settingsLiteral: firestore.Settings): void {
    validateExactNumberOfArgs('Firestore.settings', arguments, 1);
    validateArgType('Firestore.settings', 'object', 1, settingsLiteral);

    if (
      objUtils.contains(settingsLiteral as objUtils.Dict<{}>, 'persistence')
    ) {
      throw new FirestoreError(
        Code.INVALID_ARGUMENT,
        '"persistence" is now specified with a separate call to ' +
          'firestore.enablePersistence().'
      );
    }

    const newSettings = new FirestoreSettings(settingsLiteral);
    if (this._firestoreClient && !this._config.settings.isEqual(newSettings)) {
      throw new FirestoreError(
        Code.FAILED_PRECONDITION,
        'Firestore has already been started and its settings can no longer ' +
          'be changed. You can only call settings() before calling any other ' +
          'methods on a Firestore object.'
      );
    }

    this._config.settings = newSettings;
    if (newSettings.credentials !== undefined) {
      this._config.credentials = makeCredentialsProvider(
        newSettings.credentials
      );
    }
  }

  enableNetwork(): Promise<void> {
    this.ensureClientConfigured();
    return this._firestoreClient!.enableNetwork();
  }

  disableNetwork(): Promise<void> {
    this.ensureClientConfigured();
    return this._firestoreClient!.disableNetwork();
  }

  enablePersistence(settings?: firestore.PersistenceSettings): Promise<void> {
    if (this._firestoreClient) {
      throw new FirestoreError(
        Code.FAILED_PRECONDITION,
        'Firestore has already been started and persistence can no longer ' +
          'be enabled. You can only call enablePersistence() before calling ' +
          'any other methods on a Firestore object.'
      );
    }

    let synchronizeTabs = false;

    if (settings) {
      if (settings.experimentalTabSynchronization !== undefined) {
        log.error(
          "The 'experimentalTabSynchronization' setting has been renamed to " +
            "'synchronizeTabs'. In a future release, the setting will be removed " +
            'and it is recommended that you update your ' +
            "firestore.enablePersistence() call to use 'synchronizeTabs'."
        );
      }
      synchronizeTabs = objUtils.defaulted(
        settings.synchronizeTabs !== undefined
          ? settings.synchronizeTabs
          : settings.experimentalTabSynchronization,
        DEFAULT_SYNCHRONIZE_TABS
      );
    }

    return this.configureClient(
      new IndexedDbPersistenceSettings(
        this._config.settings.cacheSizeBytes,
        synchronizeTabs
      )
    );
  }

  clearPersistence(): Promise<void> {
    const persistenceKey = IndexedDbPersistence.buildStoragePrefix(
      this.makeDatabaseInfo()
    );
    const deferred = new Deferred<void>();
    this._queue.enqueueAndForgetEvenAfterShutdown(async () => {
      try {
        if (
          this._firestoreClient !== undefined &&
          !this._firestoreClient.clientShutdown
        ) {
          throw new FirestoreError(
            Code.FAILED_PRECONDITION,
            'Persistence cannot be cleared after this Firestore instance is initialized.'
          );
        }
        await IndexedDbPersistence.clearPersistence(persistenceKey);
        deferred.resolve();
      } catch (e) {
        deferred.reject(e);
      }
    });
    return deferred.promise;
  }

  ensureClientConfigured(): FirestoreClient {
    if (!this._firestoreClient) {
      // Kick off starting the client but don't actually wait for it.
      // tslint:disable-next-line:no-floating-promises
      this.configureClient(new MemoryPersistenceSettings());
    }
    return this._firestoreClient as FirestoreClient;
  }

  private makeDatabaseInfo(): DatabaseInfo {
    return new DatabaseInfo(
      this._config.databaseId,
      this._config.persistenceKey,
      this._config.settings.host,
      this._config.settings.ssl,
      this._config.settings.forceLongPolling
    );
  }

  private configureClient(
    persistenceSettings: InternalPersistenceSettings
  ): Promise<void> {
    assert(
      !!this._config.settings.host,
      'FirestoreSettings.host cannot be falsey'
    );

    assert(!this._firestoreClient, 'configureClient() called multiple times');

    const databaseInfo = this.makeDatabaseInfo();

    const preConverter = (value: unknown): unknown => {
      if (value instanceof DocumentReference) {
        const thisDb = this._config.databaseId;
        const otherDb = value.firestore._config.databaseId;
        if (!otherDb.isEqual(thisDb)) {
          throw new FirestoreError(
            Code.INVALID_ARGUMENT,
            'Document reference is for database ' +
              `${otherDb.projectId}/${otherDb.database} but should be ` +
              `for database ${thisDb.projectId}/${thisDb.database}`
          );
        }
        return new DocumentKeyReference(this._config.databaseId, value._key);
      } else {
        return value;
      }
    };
    this._dataConverter = new UserDataConverter(preConverter);

    this._firestoreClient = new FirestoreClient(
      PlatformSupport.getPlatform(),
      databaseInfo,
      this._config.credentials,
      this._queue
    );

    return this._firestoreClient.start(persistenceSettings);
  }

  private static databaseIdFromApp(app: FirebaseApp): DatabaseId {
    const options = app.options as objUtils.Dict<{}>;
    if (!objUtils.contains(options, 'projectId')) {
      throw new FirestoreError(
        Code.INVALID_ARGUMENT,
        '"projectId" not provided in firebase.initializeApp.'
      );
    }

    const projectId = options['projectId'];
    if (!projectId || typeof projectId !== 'string') {
      throw new FirestoreError(
        Code.INVALID_ARGUMENT,
        'projectId must be a string in FirebaseApp.options'
      );
    }
    return new DatabaseId(projectId);
  }

  get app(): FirebaseApp {
    if (!this._config.firebaseApp) {
      throw new FirestoreError(
        Code.FAILED_PRECONDITION,
        "Firestore was not initialized using the Firebase SDK. 'app' is " +
          'not available'
      );
    }
    return this._config.firebaseApp;
  }

  /**
   * Shuts down this FirebaseFirestore instance.
   *
   * After shutdown only the `clearPersistence()` method may be used. Any other method
   * will throw an `FirestoreError`.
   *
   * To restart after shutdown, simply create a new instance of FirebaseFirestore with
   * `Firebase.firestore()`.
   *
   * Shutdown does not cancel any pending writes and any promises that are awaiting a response from
   * the server will be resolved with `undefined`. The next time you start this instance, it will resume
   * attempting to send these writes to the server.
   *
   * Note: Under normal circumstances, calling `shutdown()` is not required. This
   * method is useful only when you want to force this instance to release all of its resources or
   * in combination with `clearPersistence()` to ensure that all local state is destroyed
   * between test runs.
   *
   * @return A promise that is resolved when the instance has been successfully shut down.
   */
  // TODO(b/135755126): make this public.
  private shutdown(): Promise<void> {
    return this.INTERNAL.delete();
  }

  INTERNAL = {
    // TODO(b/135755126): Make this public
    delete: async (): Promise<void> => {
      // The client must be initalized to ensure that all subsequent API usage
      // throws an exception.
      this.ensureClientConfigured();
      await this._firestoreClient!.shutdown();
    },

<<<<<<< HEAD
    // TODO(b/135755126): make this public.
=======
    /**
     * Shuts down this FirebaseFirestore instance.
     *
     * After shutdown only the `clearPersistence()` method may be used. Any other method
     * will throw an `FirestoreError`.
     *
     * To restart after shutdown, simply create a new instance of FirebaseFirestore with
     * `Firebase.firestore()`.
     *
     * Shutdown does not cancel any pending writes and any promises that are awaiting a response
     * from the server will not be resolved. The next time you start this instance,
     * it will resume attempting to send these writes to the server.
     *
     * Note: Under normal circumstances, calling `shutdown()` is not required. This
     * method is useful only when you want to force this instance to release all of its resources or
     * in combination with `clearPersistence()` to ensure that all local state is destroyed
     * between test runs.
     *
     * @return A promise that is resolved when the instance has been successfully shut down.
     */
    // TODO(b/135755126): make this public.
    shutdown: (): Promise<void> => {
      (this._config.firebaseApp as _FirebaseApp)._removeServiceInstance(
        'firestore'
      );
      return this.INTERNAL.delete();
    },

>>>>>>> a07588c7
    isShutdown: (): boolean => {
      return this._firestoreClient!.clientShutdown;
    }
  };

  collection(pathString: string): firestore.CollectionReference {
    validateExactNumberOfArgs('Firestore.collection', arguments, 1);
    validateArgType('Firestore.collection', 'non-empty string', 1, pathString);
    this.ensureClientConfigured();
    return new CollectionReference(ResourcePath.fromString(pathString), this);
  }

  doc(pathString: string): firestore.DocumentReference {
    validateExactNumberOfArgs('Firestore.doc', arguments, 1);
    validateArgType('Firestore.doc', 'non-empty string', 1, pathString);
    this.ensureClientConfigured();
    return DocumentReference.forPath(ResourcePath.fromString(pathString), this);
  }

  collectionGroup(collectionId: string): firestore.Query {
    validateExactNumberOfArgs('Firestore.collectionGroup', arguments, 1);
    validateArgType(
      'Firestore.collectionGroup',
      'non-empty string',
      1,
      collectionId
    );
    if (collectionId.indexOf('/') >= 0) {
      throw new FirestoreError(
        Code.INVALID_ARGUMENT,
        `Invalid collection ID '${collectionId}' passed to function ` +
          `Firestore.collectionGroup(). Collection IDs must not contain '/'.`
      );
    }
    this.ensureClientConfigured();
    return new Query(
      new InternalQuery(ResourcePath.EMPTY_PATH, collectionId),
      this
    );
  }

  runTransaction<T>(
    updateFunction: (transaction: firestore.Transaction) => Promise<T>
  ): Promise<T> {
    validateExactNumberOfArgs('Firestore.runTransaction', arguments, 1);
    validateArgType('Firestore.runTransaction', 'function', 1, updateFunction);
    return this.ensureClientConfigured().transaction(
      (transaction: InternalTransaction) => {
        return updateFunction(new Transaction(this, transaction));
      }
    );
  }

  batch(): firestore.WriteBatch {
    this.ensureClientConfigured();

    return new WriteBatch(this);
  }

  static get logLevel(): firestore.LogLevel {
    switch (log.getLogLevel()) {
      case LogLevel.DEBUG:
        return 'debug';
      case LogLevel.ERROR:
        return 'error';
      case LogLevel.SILENT:
        return 'silent';
      default:
        return fail('Unknown log level: ' + log.getLogLevel());
    }
  }

  static setLogLevel(level: firestore.LogLevel): void {
    validateExactNumberOfArgs('Firestore.setLogLevel', arguments, 1);
    validateArgType('Firestore.setLogLevel', 'non-empty string', 1, level);
    switch (level) {
      case 'debug':
        log.setLogLevel(log.LogLevel.DEBUG);
        break;
      case 'error':
        log.setLogLevel(log.LogLevel.ERROR);
        break;
      case 'silent':
        log.setLogLevel(log.LogLevel.SILENT);
        break;
      default:
        throw new FirestoreError(
          Code.INVALID_ARGUMENT,
          'Invalid log level: ' + level
        );
    }
  }

  // Note: this is not a property because the minifier can't work correctly with
  // the way TypeScript compiler outputs properties.
  _areTimestampsInSnapshotsEnabled(): boolean {
    return this._config.settings.timestampsInSnapshots;
  }
}

/**
 * A reference to a transaction.
 */
export class Transaction implements firestore.Transaction {
  constructor(
    private _firestore: Firestore,
    private _transaction: InternalTransaction
  ) {}

  get(
    documentRef: firestore.DocumentReference
  ): Promise<firestore.DocumentSnapshot> {
    validateExactNumberOfArgs('Transaction.get', arguments, 1);
    const ref = validateReference(
      'Transaction.get',
      documentRef,
      this._firestore
    );
    return this._transaction
      .lookup([ref._key])
      .then((docs: MaybeDocument[]) => {
        if (!docs || docs.length !== 1) {
          return fail('Mismatch in docs returned from document lookup.');
        }
        const doc = docs[0];
        if (doc instanceof NoDocument) {
          return new DocumentSnapshot(
            this._firestore,
            ref._key,
            null,
            /* fromCache= */ false,
            /* hasPendingWrites= */ false
          );
        } else if (doc instanceof Document) {
          return new DocumentSnapshot(
            this._firestore,
            ref._key,
            doc,
            /* fromCache= */ false,
            /* hasPendingWrites= */ false
          );
        } else {
          throw fail(
            `BatchGetDocumentsRequest returned unexpected document type: ${doc.constructor.name}`
          );
        }
      });
  }

  set(
    documentRef: firestore.DocumentReference,
    value: firestore.DocumentData,
    options?: firestore.SetOptions
  ): Transaction {
    validateBetweenNumberOfArgs('Transaction.set', arguments, 2, 3);
    const ref = validateReference(
      'Transaction.set',
      documentRef,
      this._firestore
    );
    options = validateSetOptions('Transaction.set', options);
    const parsed =
      options.merge || options.mergeFields
        ? this._firestore._dataConverter.parseMergeData(
            'Transaction.set',
            value,
            options.mergeFields
          )
        : this._firestore._dataConverter.parseSetData('Transaction.set', value);
    this._transaction.set(ref._key, parsed);
    return this;
  }

  update(
    documentRef: firestore.DocumentReference,
    value: firestore.UpdateData
  ): Transaction;
  update(
    documentRef: firestore.DocumentReference,
    field: string | ExternalFieldPath,
    value: unknown,
    ...moreFieldsAndValues: unknown[]
  ): Transaction;
  update(
    documentRef: firestore.DocumentReference,
    fieldOrUpdateData: string | ExternalFieldPath | firestore.UpdateData,
    value?: unknown,
    ...moreFieldsAndValues: unknown[]
  ): Transaction {
    let ref;
    let parsed;

    if (
      typeof fieldOrUpdateData === 'string' ||
      fieldOrUpdateData instanceof ExternalFieldPath
    ) {
      validateAtLeastNumberOfArgs('Transaction.update', arguments, 3);
      ref = validateReference(
        'Transaction.update',
        documentRef,
        this._firestore
      );
      parsed = this._firestore._dataConverter.parseUpdateVarargs(
        'Transaction.update',
        fieldOrUpdateData,
        value,
        moreFieldsAndValues
      );
    } else {
      validateExactNumberOfArgs('Transaction.update', arguments, 2);
      ref = validateReference(
        'Transaction.update',
        documentRef,
        this._firestore
      );
      parsed = this._firestore._dataConverter.parseUpdateData(
        'Transaction.update',
        fieldOrUpdateData
      );
    }

    this._transaction.update(ref._key, parsed);
    return this;
  }

  delete(documentRef: firestore.DocumentReference): Transaction {
    validateExactNumberOfArgs('Transaction.delete', arguments, 1);
    const ref = validateReference(
      'Transaction.delete',
      documentRef,
      this._firestore
    );
    this._transaction.delete(ref._key);
    return this;
  }
}

export class WriteBatch implements firestore.WriteBatch {
  private _mutations = [] as Mutation[];
  private _committed = false;

  constructor(private _firestore: Firestore) {}

  set(
    documentRef: firestore.DocumentReference,
    value: firestore.DocumentData,
    options?: firestore.SetOptions
  ): WriteBatch {
    validateBetweenNumberOfArgs('WriteBatch.set', arguments, 2, 3);
    this.verifyNotCommitted();
    const ref = validateReference(
      'WriteBatch.set',
      documentRef,
      this._firestore
    );
    options = validateSetOptions('WriteBatch.set', options);
    const parsed =
      options.merge || options.mergeFields
        ? this._firestore._dataConverter.parseMergeData(
            'WriteBatch.set',
            value,
            options.mergeFields
          )
        : this._firestore._dataConverter.parseSetData('WriteBatch.set', value);
    this._mutations = this._mutations.concat(
      parsed.toMutations(ref._key, Precondition.NONE)
    );
    return this;
  }

  update(
    documentRef: firestore.DocumentReference,
    value: firestore.UpdateData
  ): WriteBatch;
  update(
    documentRef: firestore.DocumentReference,
    field: string | ExternalFieldPath,
    value: unknown,
    ...moreFieldsAndValues: unknown[]
  ): WriteBatch;
  update(
    documentRef: firestore.DocumentReference,
    fieldOrUpdateData: string | ExternalFieldPath | firestore.UpdateData,
    value?: unknown,
    ...moreFieldsAndValues: unknown[]
  ): WriteBatch {
    this.verifyNotCommitted();

    let ref;
    let parsed;

    if (
      typeof fieldOrUpdateData === 'string' ||
      fieldOrUpdateData instanceof ExternalFieldPath
    ) {
      validateAtLeastNumberOfArgs('WriteBatch.update', arguments, 3);
      ref = validateReference(
        'WriteBatch.update',
        documentRef,
        this._firestore
      );
      parsed = this._firestore._dataConverter.parseUpdateVarargs(
        'WriteBatch.update',
        fieldOrUpdateData,
        value,
        moreFieldsAndValues
      );
    } else {
      validateExactNumberOfArgs('WriteBatch.update', arguments, 2);
      ref = validateReference(
        'WriteBatch.update',
        documentRef,
        this._firestore
      );
      parsed = this._firestore._dataConverter.parseUpdateData(
        'WriteBatch.update',
        fieldOrUpdateData
      );
    }

    this._mutations = this._mutations.concat(
      parsed.toMutations(ref._key, Precondition.exists(true))
    );
    return this;
  }

  delete(documentRef: firestore.DocumentReference): WriteBatch {
    validateExactNumberOfArgs('WriteBatch.delete', arguments, 1);
    this.verifyNotCommitted();
    const ref = validateReference(
      'WriteBatch.delete',
      documentRef,
      this._firestore
    );
    this._mutations = this._mutations.concat(
      new DeleteMutation(ref._key, Precondition.NONE)
    );
    return this;
  }

  async commit(): Promise<void> {
    this.verifyNotCommitted();
    this._committed = true;
    if (this._mutations.length > 0) {
      return this._firestore.ensureClientConfigured().write(this._mutations);
    }
  }

  private verifyNotCommitted(): void {
    if (this._committed) {
      throw new FirestoreError(
        Code.FAILED_PRECONDITION,
        'A write batch can no longer be used after commit() ' +
          'has been called.'
      );
    }
  }
}

/**
 * A reference to a particular document in a collection in the database.
 */
export class DocumentReference implements firestore.DocumentReference {
  private _firestoreClient: FirestoreClient;

  constructor(public _key: DocumentKey, readonly firestore: Firestore) {
    this._firestoreClient = this.firestore.ensureClientConfigured();
  }

  static forPath(path: ResourcePath, firestore: Firestore): DocumentReference {
    if (path.length % 2 !== 0) {
      throw new FirestoreError(
        Code.INVALID_ARGUMENT,
        'Invalid document reference. Document ' +
          'references must have an even number of segments, but ' +
          `${path.canonicalString()} has ${path.length}`
      );
    }
    return new DocumentReference(new DocumentKey(path), firestore);
  }

  get id(): string {
    return this._key.path.lastSegment();
  }

  get parent(): firestore.CollectionReference {
    return new CollectionReference(this._key.path.popLast(), this.firestore);
  }

  get path(): string {
    return this._key.path.canonicalString();
  }

  collection(pathString: string): firestore.CollectionReference {
    validateExactNumberOfArgs('DocumentReference.collection', arguments, 1);
    validateArgType(
      'DocumentReference.collection',
      'non-empty string',
      1,
      pathString
    );
    if (!pathString) {
      throw new FirestoreError(
        Code.INVALID_ARGUMENT,
        'Must provide a non-empty collection name to collection()'
      );
    }
    const path = ResourcePath.fromString(pathString);
    return new CollectionReference(this._key.path.child(path), this.firestore);
  }

  isEqual(other: firestore.DocumentReference): boolean {
    if (!(other instanceof DocumentReference)) {
      throw invalidClassError('isEqual', 'DocumentReference', 1, other);
    }
    return this.firestore === other.firestore && this._key.isEqual(other._key);
  }

  set(
    value: firestore.DocumentData,
    options?: firestore.SetOptions
  ): Promise<void> {
    validateBetweenNumberOfArgs('DocumentReference.set', arguments, 1, 2);
    options = validateSetOptions('DocumentReference.set', options);

    const parsed =
      options.merge || options.mergeFields
        ? this.firestore._dataConverter.parseMergeData(
            'DocumentReference.set',
            value,
            options.mergeFields
          )
        : this.firestore._dataConverter.parseSetData(
            'DocumentReference.set',
            value
          );
    return this._firestoreClient.write(
      parsed.toMutations(this._key, Precondition.NONE)
    );
  }

  update(value: firestore.UpdateData): Promise<void>;
  update(
    field: string | ExternalFieldPath,
    value: unknown,
    ...moreFieldsAndValues: unknown[]
  ): Promise<void>;
  update(
    fieldOrUpdateData: string | ExternalFieldPath | firestore.UpdateData,
    value?: unknown,
    ...moreFieldsAndValues: unknown[]
  ): Promise<void> {
    let parsed;

    if (
      typeof fieldOrUpdateData === 'string' ||
      fieldOrUpdateData instanceof ExternalFieldPath
    ) {
      validateAtLeastNumberOfArgs('DocumentReference.update', arguments, 2);
      parsed = this.firestore._dataConverter.parseUpdateVarargs(
        'DocumentReference.update',
        fieldOrUpdateData,
        value,
        moreFieldsAndValues
      );
    } else {
      validateExactNumberOfArgs('DocumentReference.update', arguments, 1);
      parsed = this.firestore._dataConverter.parseUpdateData(
        'DocumentReference.update',
        fieldOrUpdateData
      );
    }

    return this._firestoreClient.write(
      parsed.toMutations(this._key, Precondition.exists(true))
    );
  }

  delete(): Promise<void> {
    validateExactNumberOfArgs('FirebaseFirestore.shutdown', arguments, 0);
    return this._firestoreClient.write([
      new DeleteMutation(this._key, Precondition.NONE)
    ]);
  }

  onSnapshot(
    observer: PartialObserver<firestore.DocumentSnapshot>
  ): Unsubscribe;
  onSnapshot(
    options: firestore.SnapshotListenOptions,
    observer: PartialObserver<firestore.DocumentSnapshot>
  ): Unsubscribe;
  onSnapshot(
    onNext: NextFn<firestore.DocumentSnapshot>,
    onError?: ErrorFn,
    onCompletion?: CompleteFn
  ): Unsubscribe;
  onSnapshot(
    options: firestore.SnapshotListenOptions,
    onNext: NextFn<firestore.DocumentSnapshot>,
    onError?: ErrorFn,
    onCompletion?: CompleteFn
  ): Unsubscribe;

  onSnapshot(...args: unknown[]): Unsubscribe {
    validateBetweenNumberOfArgs(
      'DocumentReference.onSnapshot',
      arguments,
      1,
      4
    );
    let options: firestore.SnapshotListenOptions = {
      includeMetadataChanges: false
    };
    let observer: PartialObserver<firestore.DocumentSnapshot>;
    let currArg = 0;
    if (
      typeof args[currArg] === 'object' &&
      !isPartialObserver(args[currArg])
    ) {
      options = args[currArg] as firestore.SnapshotListenOptions;
      validateOptionNames('DocumentReference.onSnapshot', options, [
        'includeMetadataChanges'
      ]);
      validateNamedOptionalType(
        'DocumentReference.onSnapshot',
        'boolean',
        'includeMetadataChanges',
        options.includeMetadataChanges
      );
      currArg++;
    }

    const internalOptions = {
      includeMetadataChanges: options.includeMetadataChanges
    };

    if (isPartialObserver(args[currArg])) {
      observer = args[currArg] as PartialObserver<firestore.DocumentSnapshot>;
    } else {
      validateArgType(
        'DocumentReference.onSnapshot',
        'function',
        currArg,
        args[currArg]
      );
      validateOptionalArgType(
        'DocumentReference.onSnapshot',
        'function',
        currArg + 1,
        args[currArg + 1]
      );
      validateOptionalArgType(
        'DocumentReference.onSnapshot',
        'function',
        currArg + 2,
        args[currArg + 2]
      );
      observer = {
        next: args[currArg] as NextFn<firestore.DocumentSnapshot>,
        error: args[currArg + 1] as ErrorFn,
        complete: args[currArg + 2] as CompleteFn
      };
    }
    return this.onSnapshotInternal(internalOptions, observer);
  }

  private onSnapshotInternal(
    options: ListenOptions,
    observer: PartialObserver<firestore.DocumentSnapshot>
  ): Unsubscribe {
    let errHandler = (err: Error): void => {
      console.error('Uncaught Error in onSnapshot:', err);
    };
    if (observer.error) {
      errHandler = observer.error.bind(observer);
    }

    const asyncObserver = new AsyncObserver<ViewSnapshot>({
      next: snapshot => {
        if (observer.next) {
          assert(
            snapshot.docs.size <= 1,
            'Too many documents returned on a document query'
          );
          const doc = snapshot.docs.get(this._key);

          observer.next(
            new DocumentSnapshot(
              this.firestore,
              this._key,
              doc,
              snapshot.fromCache,
              snapshot.hasPendingWrites
            )
          );
        }
      },
      error: errHandler
    });
    const internalListener = this._firestoreClient.listen(
      InternalQuery.atPath(this._key.path),
      asyncObserver,
      options
    );

    return () => {
      asyncObserver.mute();
      this._firestoreClient.unlisten(internalListener);
    };
  }

  get(options?: firestore.GetOptions): Promise<firestore.DocumentSnapshot> {
    validateBetweenNumberOfArgs('DocumentReference.get', arguments, 0, 1);
    validateGetOptions('DocumentReference.get', options);
    return new Promise(
      (resolve: Resolver<firestore.DocumentSnapshot>, reject: Rejecter) => {
        if (options && options.source === 'cache') {
          this.firestore
            .ensureClientConfigured()
            .getDocumentFromLocalCache(this._key)
            .then(doc => {
              resolve(
                new DocumentSnapshot(
                  this.firestore,
                  this._key,
                  doc,
                  /*fromCache=*/ true,
                  doc instanceof Document ? doc.hasLocalMutations : false
                )
              );
            }, reject);
        } else {
          this.getViaSnapshotListener(resolve, reject, options);
        }
      }
    );
  }

  private getViaSnapshotListener(
    resolve: Resolver<firestore.DocumentSnapshot>,
    reject: Rejecter,
    options?: firestore.GetOptions
  ): void {
    const unlisten = this.onSnapshotInternal(
      {
        includeMetadataChanges: true,
        waitForSyncWhenOnline: true
      },
      {
        next: (snap: firestore.DocumentSnapshot) => {
          // Remove query first before passing event to user to avoid
          // user actions affecting the now stale query.
          unlisten();

          if (!snap.exists && snap.metadata.fromCache) {
            // TODO(dimond): If we're online and the document doesn't
            // exist then we resolve with a doc.exists set to false. If
            // we're offline however, we reject the Promise in this
            // case. Two options: 1) Cache the negative response from
            // the server so we can deliver that even when you're
            // offline 2) Actually reject the Promise in the online case
            // if the document doesn't exist.
            reject(
              new FirestoreError(
                Code.UNAVAILABLE,
                'Failed to get document because the client is ' + 'offline.'
              )
            );
          } else if (
            snap.exists &&
            snap.metadata.fromCache &&
            options &&
            options.source === 'server'
          ) {
            reject(
              new FirestoreError(
                Code.UNAVAILABLE,
                'Failed to get document from server. (However, this ' +
                  'document does exist in the local cache. Run again ' +
                  'without setting source to "server" to ' +
                  'retrieve the cached document.)'
              )
            );
          } else {
            resolve(snap);
          }
        },
        error: reject
      }
    );
  }
}

class SnapshotMetadata implements firestore.SnapshotMetadata {
  constructor(
    readonly hasPendingWrites: boolean,
    readonly fromCache: boolean
  ) {}

  isEqual(other: firestore.SnapshotMetadata): boolean {
    return (
      this.hasPendingWrites === other.hasPendingWrites &&
      this.fromCache === other.fromCache
    );
  }
}

/**
 * Options interface that can be provided to configure the deserialization of
 * DocumentSnapshots.
 */
export interface SnapshotOptions extends firestore.SnapshotOptions {}

export class DocumentSnapshot implements firestore.DocumentSnapshot {
  constructor(
    private _firestore: Firestore,
    private _key: DocumentKey,
    public _document: Document | null,
    private _fromCache: boolean,
    private _hasPendingWrites: boolean
  ) {}

  data(
    options?: firestore.SnapshotOptions
  ): firestore.DocumentData | undefined {
    validateBetweenNumberOfArgs('DocumentSnapshot.data', arguments, 0, 1);
    options = validateSnapshotOptions('DocumentSnapshot.data', options);
    return !this._document
      ? undefined
      : this.convertObject(
          this._document.data,
          FieldValueOptions.fromSnapshotOptions(
            options,
            this._firestore._areTimestampsInSnapshotsEnabled()
          )
        );
  }

  get(
    fieldPath: string | ExternalFieldPath,
    options?: firestore.SnapshotOptions
  ): unknown {
    validateBetweenNumberOfArgs('DocumentSnapshot.get', arguments, 1, 2);
    options = validateSnapshotOptions('DocumentSnapshot.get', options);
    if (this._document) {
      const value = this._document.data.field(
        fieldPathFromArgument('DocumentSnapshot.get', fieldPath)
      );
      if (value !== null) {
        return this.convertValue(
          value,
          FieldValueOptions.fromSnapshotOptions(
            options,
            this._firestore._areTimestampsInSnapshotsEnabled()
          )
        );
      }
    }
    return undefined;
  }

  get id(): string {
    return this._key.path.lastSegment();
  }

  get ref(): firestore.DocumentReference {
    return new DocumentReference(this._key, this._firestore);
  }

  get exists(): boolean {
    return this._document !== null;
  }

  get metadata(): firestore.SnapshotMetadata {
    return new SnapshotMetadata(this._hasPendingWrites, this._fromCache);
  }

  isEqual(other: firestore.DocumentSnapshot): boolean {
    if (!(other instanceof DocumentSnapshot)) {
      throw invalidClassError('isEqual', 'DocumentSnapshot', 1, other);
    }
    return (
      this._firestore === other._firestore &&
      this._fromCache === other._fromCache &&
      this._key.isEqual(other._key) &&
      (this._document === null
        ? other._document === null
        : this._document.isEqual(other._document))
    );
  }

  private convertObject(
    data: ObjectValue,
    options: FieldValueOptions
  ): firestore.DocumentData {
    const result: firestore.DocumentData = {};
    data.forEach((key, value) => {
      result[key] = this.convertValue(value, options);
    });
    return result;
  }

  private convertValue(value: FieldValue, options: FieldValueOptions): unknown {
    if (value instanceof ObjectValue) {
      return this.convertObject(value, options);
    } else if (value instanceof ArrayValue) {
      return this.convertArray(value, options);
    } else if (value instanceof RefValue) {
      const key = value.value(options);
      const database = this._firestore.ensureClientConfigured().databaseId();
      if (!value.databaseId.isEqual(database)) {
        // TODO(b/64130202): Somehow support foreign references.
        log.error(
          `Document ${this._key.path} contains a document ` +
            `reference within a different database (` +
            `${value.databaseId.projectId}/${value.databaseId.database}) which is not ` +
            `supported. It will be treated as a reference in the current ` +
            `database (${database.projectId}/${database.database}) ` +
            `instead.`
        );
      }
      return new DocumentReference(key, this._firestore);
    } else {
      return value.value(options);
    }
  }

  private convertArray(
    data: ArrayValue,
    options: FieldValueOptions
  ): unknown[] {
    return data.internalValue.map(value => {
      return this.convertValue(value, options);
    });
  }
}

export class QueryDocumentSnapshot extends DocumentSnapshot
  implements firestore.QueryDocumentSnapshot {
  data(options?: SnapshotOptions): firestore.DocumentData {
    const data = super.data(options);
    assert(
      typeof data === 'object',
      'Document in a QueryDocumentSnapshot should exist'
    );
    return data as firestore.DocumentData;
  }
}

export class Query implements firestore.Query {
  constructor(public _query: InternalQuery, readonly firestore: Firestore) {}

  where(
    field: string | ExternalFieldPath,
    opStr: firestore.WhereFilterOp,
    value: unknown
  ): firestore.Query {
    validateExactNumberOfArgs('Query.where', arguments, 3);
    validateDefined('Query.where', 3, value);

    // TODO(in-queries): Add 'in' and 'array-contains-any' to validation.
    if (
      (opStr as unknown) !== 'in' &&
      (opStr as unknown) !== 'array-contains-any'
    ) {
      // Enumerated from the WhereFilterOp type in index.d.ts.
      const whereFilterOpEnums = ['<', '<=', '==', '>=', '>', 'array-contains'];
      validateStringEnum('Query.where', whereFilterOpEnums, 2, opStr);
    }

    let fieldValue: FieldValue;
    const fieldPath = fieldPathFromArgument('Query.where', field);
    const operator = Operator.fromString(opStr);
    if (fieldPath.isKeyField()) {
      if (
        operator === Operator.ARRAY_CONTAINS ||
        operator === Operator.ARRAY_CONTAINS_ANY
      ) {
        throw new FirestoreError(
          Code.INVALID_ARGUMENT,
          `Invalid Query. You can't perform '${operator.toString()}' ` +
            'queries on FieldPath.documentId().'
        );
      } else if (operator === Operator.IN) {
        this.validateDisjunctiveFilterElements(value, operator);
        const referenceList: FieldValue[] = [];
        for (const arrayValue of value as FieldValue[]) {
          referenceList.push(this.parseDocumentIdValue(arrayValue));
        }
        fieldValue = new ArrayValue(referenceList);
      } else {
        fieldValue = this.parseDocumentIdValue(value);
      }
    } else {
      if (
        operator === Operator.IN ||
        operator === Operator.ARRAY_CONTAINS_ANY
      ) {
        this.validateDisjunctiveFilterElements(value, operator);
      }
      fieldValue = this.firestore._dataConverter.parseQueryValue(
        'Query.where',
        value
      );
    }
    const filter = FieldFilter.create(fieldPath, operator, fieldValue);
    this.validateNewFilter(filter);
    return new Query(this._query.addFilter(filter), this.firestore);
  }

  orderBy(
    field: string | ExternalFieldPath,
    directionStr?: firestore.OrderByDirection
  ): firestore.Query {
    validateBetweenNumberOfArgs('Query.orderBy', arguments, 1, 2);
    validateOptionalArgType(
      'Query.orderBy',
      'non-empty string',
      2,
      directionStr
    );
    let direction: Direction;
    if (directionStr === undefined || directionStr === 'asc') {
      direction = Direction.ASCENDING;
    } else if (directionStr === 'desc') {
      direction = Direction.DESCENDING;
    } else {
      throw new FirestoreError(
        Code.INVALID_ARGUMENT,
        `Function Query.orderBy() has unknown direction '${directionStr}', ` +
          `expected 'asc' or 'desc'.`
      );
    }
    if (this._query.startAt !== null) {
      throw new FirestoreError(
        Code.INVALID_ARGUMENT,
        'Invalid query. You must not call Query.startAt() or ' +
          'Query.startAfter() before calling Query.orderBy().'
      );
    }
    if (this._query.endAt !== null) {
      throw new FirestoreError(
        Code.INVALID_ARGUMENT,
        'Invalid query. You must not call Query.endAt() or ' +
          'Query.endBefore() before calling Query.orderBy().'
      );
    }
    const fieldPath = fieldPathFromArgument('Query.orderBy', field);
    const orderBy = new OrderBy(fieldPath, direction);
    this.validateNewOrderBy(orderBy);
    return new Query(this._query.addOrderBy(orderBy), this.firestore);
  }

  limit(n: number): firestore.Query {
    validateExactNumberOfArgs('Query.limit', arguments, 1);
    validateArgType('Query.limit', 'number', 1, n);
    if (n <= 0) {
      throw new FirestoreError(
        Code.INVALID_ARGUMENT,
        `Invalid Query. Query limit (${n}) is invalid. Limit must be ` +
          'positive.'
      );
    }
    return new Query(this._query.withLimit(n), this.firestore);
  }

  startAt(
    docOrField: unknown | firestore.DocumentSnapshot,
    ...fields: unknown[]
  ): firestore.Query {
    validateAtLeastNumberOfArgs('Query.startAt', arguments, 1);
    const bound = this.boundFromDocOrFields(
      'Query.startAt',
      docOrField,
      fields,
      /*before=*/ true
    );
    return new Query(this._query.withStartAt(bound), this.firestore);
  }

  startAfter(
    docOrField: unknown | firestore.DocumentSnapshot,
    ...fields: unknown[]
  ): firestore.Query {
    validateAtLeastNumberOfArgs('Query.startAfter', arguments, 1);
    const bound = this.boundFromDocOrFields(
      'Query.startAfter',
      docOrField,
      fields,
      /*before=*/ false
    );
    return new Query(this._query.withStartAt(bound), this.firestore);
  }

  endBefore(
    docOrField: unknown | firestore.DocumentSnapshot,
    ...fields: unknown[]
  ): firestore.Query {
    validateAtLeastNumberOfArgs('Query.endBefore', arguments, 1);
    const bound = this.boundFromDocOrFields(
      'Query.endBefore',
      docOrField,
      fields,
      /*before=*/ true
    );
    return new Query(this._query.withEndAt(bound), this.firestore);
  }

  endAt(
    docOrField: unknown | firestore.DocumentSnapshot,
    ...fields: unknown[]
  ): firestore.Query {
    validateAtLeastNumberOfArgs('Query.endAt', arguments, 1);
    const bound = this.boundFromDocOrFields(
      'Query.endAt',
      docOrField,
      fields,
      /*before=*/ false
    );
    return new Query(this._query.withEndAt(bound), this.firestore);
  }

  isEqual(other: firestore.Query): boolean {
    if (!(other instanceof Query)) {
      throw invalidClassError('isEqual', 'Query', 1, other);
    }
    return (
      this.firestore === other.firestore && this._query.isEqual(other._query)
    );
  }

  /** Helper function to create a bound from a document or fields */
  private boundFromDocOrFields(
    methodName: string,
    docOrField: unknown | firestore.DocumentSnapshot,
    fields: unknown[],
    before: boolean
  ): Bound {
    validateDefined(methodName, 1, docOrField);
    if (docOrField instanceof DocumentSnapshot) {
      if (fields.length > 0) {
        throw new FirestoreError(
          Code.INVALID_ARGUMENT,
          `Too many arguments provided to ${methodName}().`
        );
      }
      const snap = docOrField;
      if (!snap.exists) {
        throw new FirestoreError(
          Code.NOT_FOUND,
          `Can't use a DocumentSnapshot that doesn't exist for ` +
            `${methodName}().`
        );
      }
      return this.boundFromDocument(methodName, snap._document!, before);
    } else {
      const allFields = [docOrField].concat(fields);
      return this.boundFromFields(methodName, allFields, before);
    }
  }

  /**
   * Create a Bound from a query and a document.
   *
   * Note that the Bound will always include the key of the document
   * and so only the provided document will compare equal to the returned
   * position.
   *
   * Will throw if the document does not contain all fields of the order by
   * of the query or if any of the fields in the order by are an uncommitted
   * server timestamp.
   */
  private boundFromDocument(
    methodName: string,
    doc: Document,
    before: boolean
  ): Bound {
    const components: FieldValue[] = [];

    // Because people expect to continue/end a query at the exact document
    // provided, we need to use the implicit sort order rather than the explicit
    // sort order, because it's guaranteed to contain the document key. That way
    // the position becomes unambiguous and the query continues/ends exactly at
    // the provided document. Without the key (by using the explicit sort
    // orders), multiple documents could match the position, yielding duplicate
    // results.
    for (const orderBy of this._query.orderBy) {
      if (orderBy.field.isKeyField()) {
        components.push(new RefValue(this.firestore._databaseId, doc.key));
      } else {
        const value = doc.field(orderBy.field);
        if (value instanceof ServerTimestampValue) {
          throw new FirestoreError(
            Code.INVALID_ARGUMENT,
            'Invalid query. You are trying to start or end a query using a ' +
              'document for which the field "' +
              orderBy.field +
              '" is an uncommitted server timestamp. (Since the value of ' +
              'this field is unknown, you cannot start/end a query with it.)'
          );
        } else if (value !== null) {
          components.push(value);
        } else {
          const field = orderBy.field.canonicalString();
          throw new FirestoreError(
            Code.INVALID_ARGUMENT,
            `Invalid query. You are trying to start or end a query using a ` +
              `document for which the field '${field}' (used as the ` +
              `orderBy) does not exist.`
          );
        }
      }
    }
    return new Bound(components, before);
  }

  /**
   * Converts a list of field values to a Bound for the given query.
   */
  private boundFromFields(
    methodName: string,
    values: unknown[],
    before: boolean
  ): Bound {
    // Use explicit order by's because it has to match the query the user made
    const orderBy = this._query.explicitOrderBy;
    if (values.length > orderBy.length) {
      throw new FirestoreError(
        Code.INVALID_ARGUMENT,
        `Too many arguments provided to ${methodName}(). ` +
          `The number of arguments must be less than or equal to the ` +
          `number of Query.orderBy() clauses`
      );
    }

    const components: FieldValue[] = [];
    for (let i = 0; i < values.length; i++) {
      const rawValue = values[i];
      const orderByComponent = orderBy[i];
      if (orderByComponent.field.isKeyField()) {
        if (typeof rawValue !== 'string') {
          throw new FirestoreError(
            Code.INVALID_ARGUMENT,
            `Invalid query. Expected a string for document ID in ` +
              `${methodName}(), but got a ${typeof rawValue}`
          );
        }
        if (
          !this._query.isCollectionGroupQuery() &&
          rawValue.indexOf('/') !== -1
        ) {
          throw new FirestoreError(
            Code.INVALID_ARGUMENT,
            `Invalid query. When querying a collection and ordering by FieldPath.documentId(), ` +
              `the value passed to ${methodName}() must be a plain document ID, but ` +
              `'${rawValue}' contains a slash.`
          );
        }
        const path = this._query.path.child(ResourcePath.fromString(rawValue));
        if (!DocumentKey.isDocumentKey(path)) {
          throw new FirestoreError(
            Code.INVALID_ARGUMENT,
            `Invalid query. When querying a collection group and ordering by ` +
              `FieldPath.documentId(), the value passed to ${methodName}() must result in a ` +
              `valid document path, but '${path}' is not because it contains an odd number ` +
              `of segments.`
          );
        }
        const key = new DocumentKey(path);
        components.push(new RefValue(this.firestore._databaseId, key));
      } else {
        const wrapped = this.firestore._dataConverter.parseQueryValue(
          methodName,
          rawValue
        );
        components.push(wrapped);
      }
    }

    return new Bound(components, before);
  }

  onSnapshot(observer: PartialObserver<firestore.QuerySnapshot>): Unsubscribe;
  onSnapshot(
    options: firestore.SnapshotListenOptions,
    observer: PartialObserver<firestore.QuerySnapshot>
  ): Unsubscribe;
  onSnapshot(
    onNext: NextFn<firestore.QuerySnapshot>,
    onError?: ErrorFn,
    onCompletion?: CompleteFn
  ): Unsubscribe;
  onSnapshot(
    options: firestore.SnapshotListenOptions,
    onNext: NextFn<firestore.QuerySnapshot>,
    onError?: ErrorFn,
    onCompletion?: CompleteFn
  ): Unsubscribe;

  onSnapshot(...args: unknown[]): Unsubscribe {
    validateBetweenNumberOfArgs('Query.onSnapshot', arguments, 1, 4);
    let options: firestore.SnapshotListenOptions = {};
    let observer: PartialObserver<firestore.QuerySnapshot>;
    let currArg = 0;
    if (
      typeof args[currArg] === 'object' &&
      !isPartialObserver(args[currArg])
    ) {
      options = args[currArg] as firestore.SnapshotListenOptions;
      validateOptionNames('Query.onSnapshot', options, [
        'includeMetadataChanges'
      ]);
      validateNamedOptionalType(
        'Query.onSnapshot',
        'boolean',
        'includeMetadataChanges',
        options.includeMetadataChanges
      );
      currArg++;
    }

    if (isPartialObserver(args[currArg])) {
      observer = args[currArg] as PartialObserver<firestore.QuerySnapshot>;
    } else {
      validateArgType('Query.onSnapshot', 'function', currArg, args[currArg]);
      validateOptionalArgType(
        'Query.onSnapshot',
        'function',
        currArg + 1,
        args[currArg + 1]
      );
      validateOptionalArgType(
        'Query.onSnapshot',
        'function',
        currArg + 2,
        args[currArg + 2]
      );
      observer = {
        next: args[currArg] as NextFn<firestore.QuerySnapshot>,
        error: args[currArg + 1] as ErrorFn,
        complete: args[currArg + 2] as CompleteFn
      };
    }
    return this.onSnapshotInternal(options, observer);
  }

  private onSnapshotInternal(
    options: ListenOptions,
    observer: PartialObserver<firestore.QuerySnapshot>
  ): Unsubscribe {
    let errHandler = (err: Error): void => {
      console.error('Uncaught Error in onSnapshot:', err);
    };
    if (observer.error) {
      errHandler = observer.error.bind(observer);
    }

    const asyncObserver = new AsyncObserver<ViewSnapshot>({
      next: (result: ViewSnapshot): void => {
        if (observer.next) {
          observer.next(new QuerySnapshot(this.firestore, this._query, result));
        }
      },
      error: errHandler
    });

    const firestoreClient = this.firestore.ensureClientConfigured();
    const internalListener = firestoreClient.listen(
      this._query,
      asyncObserver,
      options
    );
    return (): void => {
      asyncObserver.mute();
      firestoreClient.unlisten(internalListener);
    };
  }

  get(options?: firestore.GetOptions): Promise<firestore.QuerySnapshot> {
    validateBetweenNumberOfArgs('Query.get', arguments, 0, 1);
    validateGetOptions('Query.get', options);
    return new Promise(
      (resolve: Resolver<firestore.QuerySnapshot>, reject: Rejecter) => {
        if (options && options.source === 'cache') {
          this.firestore
            .ensureClientConfigured()
            .getDocumentsFromLocalCache(this._query)
            .then((viewSnap: ViewSnapshot) => {
              resolve(new QuerySnapshot(this.firestore, this._query, viewSnap));
            }, reject);
        } else {
          this.getViaSnapshotListener(resolve, reject, options);
        }
      }
    );
  }

  private getViaSnapshotListener(
    resolve: Resolver<firestore.QuerySnapshot>,
    reject: Rejecter,
    options?: firestore.GetOptions
  ): void {
    const unlisten = this.onSnapshotInternal(
      {
        includeMetadataChanges: true,
        waitForSyncWhenOnline: true
      },
      {
        next: (result: firestore.QuerySnapshot) => {
          // Remove query first before passing event to user to avoid
          // user actions affecting the now stale query.
          unlisten();

          if (
            result.metadata.fromCache &&
            options &&
            options.source === 'server'
          ) {
            reject(
              new FirestoreError(
                Code.UNAVAILABLE,
                'Failed to get documents from server. (However, these ' +
                  'documents may exist in the local cache. Run again ' +
                  'without setting source to "server" to ' +
                  'retrieve the cached documents.)'
              )
            );
          } else {
            resolve(result);
          }
        },
        error: reject
      }
    );
  }

  /**
   * Parses the given documentIdValue into a ReferenceValue, throwing
   * appropriate errors if the value is anything other than a DocumentReference
   * or String, or if the string is malformed.
   */
  private parseDocumentIdValue(documentIdValue: unknown): RefValue {
    if (typeof documentIdValue === 'string') {
      if (documentIdValue === '') {
        throw new FirestoreError(
          Code.INVALID_ARGUMENT,
          'Invalid query. When querying with FieldPath.documentId(), you ' +
            'must provide a valid document ID, but it was an empty string.'
        );
      }
      if (
        !this._query.isCollectionGroupQuery() &&
        documentIdValue.indexOf('/') !== -1
      ) {
        throw new FirestoreError(
          Code.INVALID_ARGUMENT,
          `Invalid query. When querying a collection by ` +
            `FieldPath.documentId(), you must provide a plain document ID, but ` +
            `'${documentIdValue}' contains a '/' character.`
        );
      }
      const path = this._query.path.child(
        ResourcePath.fromString(documentIdValue)
      );
      if (!DocumentKey.isDocumentKey(path)) {
        throw new FirestoreError(
          Code.INVALID_ARGUMENT,
          `Invalid query. When querying a collection group by ` +
            `FieldPath.documentId(), the value provided must result in a valid document path, ` +
            `but '${path}' is not because it has an odd number of segments (${path.length}).`
        );
      }
      return new RefValue(this.firestore._databaseId, new DocumentKey(path));
    } else if (documentIdValue instanceof DocumentReference) {
      const ref = documentIdValue as DocumentReference;
      return new RefValue(this.firestore._databaseId, ref._key);
    } else {
      throw new FirestoreError(
        Code.INVALID_ARGUMENT,
        `Invalid query. When querying with FieldPath.documentId(), you must provide a valid ` +
          `string or a DocumentReference, but it was: ` +
          `${valueDescription(documentIdValue)}.`
      );
    }
  }

  /**
   * Validates that the value passed into a disjunctrive filter satisfies all
   * array requirements.
   */
  private validateDisjunctiveFilterElements(
    value: unknown,
    operator: Operator
  ): void {
    if (!Array.isArray(value) || value.length === 0) {
      throw new FirestoreError(
        Code.INVALID_ARGUMENT,
        'Invalid Query. A non-empty array is required for ' +
          `'${operator.toString()}' filters.`
      );
    }
    if (value.length > 10) {
      throw new FirestoreError(
        Code.INVALID_ARGUMENT,
        `Invalid Query. '${operator.toString()}' filters support a ` +
          'maximum of 10 elements in the value array.'
      );
    }
    if (value.indexOf(null) >= 0) {
      throw new FirestoreError(
        Code.INVALID_ARGUMENT,
        `Invalid Query. '${operator.toString()}' filters cannot contain 'null' ` +
          'in the value array.'
      );
    }
    if (value.filter(element => Number.isNaN(element)).length > 0) {
      throw new FirestoreError(
        Code.INVALID_ARGUMENT,
        `Invalid Query. '${operator.toString()}' filters cannot contain 'NaN' ` +
          'in the value array.'
      );
    }
  }

  private validateNewFilter(filter: Filter): void {
    if (filter instanceof FieldFilter) {
      const arrayOps = [Operator.ARRAY_CONTAINS, Operator.ARRAY_CONTAINS_ANY];
      const disjunctiveOps = [Operator.IN, Operator.ARRAY_CONTAINS_ANY];
      const isArrayOp = arrayOps.indexOf(filter.op) >= 0;
      const isDisjunctiveOp = disjunctiveOps.indexOf(filter.op) >= 0;

      if (filter.isInequality()) {
        const existingField = this._query.getInequalityFilterField();
        if (existingField !== null && !existingField.isEqual(filter.field)) {
          throw new FirestoreError(
            Code.INVALID_ARGUMENT,
            'Invalid query. All where filters with an inequality' +
              ' (<, <=, >, or >=) must be on the same field. But you have' +
              ` inequality filters on '${existingField.toString()}'` +
              ` and '${filter.field.toString()}'`
          );
        }

        const firstOrderByField = this._query.getFirstOrderByField();
        if (firstOrderByField !== null) {
          this.validateOrderByAndInequalityMatch(
            filter.field,
            firstOrderByField
          );
        }
      } else if (isDisjunctiveOp || isArrayOp) {
        // You can have at most 1 disjunctive filter and 1 array filter. Check if
        // the new filter conflicts with an existing one.
        let conflictingOp: Operator | null = null;
        if (isDisjunctiveOp) {
          conflictingOp = this._query.findFilterOperator(disjunctiveOps);
        }
        if (conflictingOp === null && isArrayOp) {
          conflictingOp = this._query.findFilterOperator(arrayOps);
        }
        if (conflictingOp != null) {
          // We special case when it's a duplicate op to give a slightly clearer error message.
          if (conflictingOp === filter.op) {
            throw new FirestoreError(
              Code.INVALID_ARGUMENT,
              'Invalid query. You cannot use more than one ' +
                `'${filter.op.toString()}' filter.`
            );
          } else {
            throw new FirestoreError(
              Code.INVALID_ARGUMENT,
              `Invalid query. You cannot use '${filter.op.toString()}' filters ` +
                `with '${conflictingOp.toString()}' filters.`
            );
          }
        }
      }
    }
  }

  private validateNewOrderBy(orderBy: OrderBy): void {
    if (this._query.getFirstOrderByField() === null) {
      // This is the first order by. It must match any inequality.
      const inequalityField = this._query.getInequalityFilterField();
      if (inequalityField !== null) {
        this.validateOrderByAndInequalityMatch(inequalityField, orderBy.field);
      }
    }
  }

  private validateOrderByAndInequalityMatch(
    inequality: FieldPath,
    orderBy: FieldPath
  ): void {
    if (!orderBy.isEqual(inequality)) {
      throw new FirestoreError(
        Code.INVALID_ARGUMENT,
        `Invalid query. You have a where filter with an inequality ` +
          `(<, <=, >, or >=) on field '${inequality.toString()}' ` +
          `and so you must also use '${inequality.toString()}' ` +
          `as your first Query.orderBy(), but your first Query.orderBy() ` +
          `is on field '${orderBy.toString()}' instead.`
      );
    }
  }
}

export class QuerySnapshot implements firestore.QuerySnapshot {
  private _cachedChanges: firestore.DocumentChange[] | null = null;
  private _cachedChangesIncludeMetadataChanges: boolean | null = null;

  readonly metadata: firestore.SnapshotMetadata;

  constructor(
    private _firestore: Firestore,
    private _originalQuery: InternalQuery,
    private _snapshot: ViewSnapshot
  ) {
    this.metadata = new SnapshotMetadata(
      _snapshot.hasPendingWrites,
      _snapshot.fromCache
    );
  }

  get docs(): firestore.QueryDocumentSnapshot[] {
    const result: firestore.QueryDocumentSnapshot[] = [];
    this.forEach(doc => result.push(doc));
    return result;
  }

  get empty(): boolean {
    return this._snapshot.docs.isEmpty();
  }

  get size(): number {
    return this._snapshot.docs.size;
  }

  forEach(
    callback: (result: firestore.QueryDocumentSnapshot) => void,
    thisArg?: unknown
  ): void {
    validateBetweenNumberOfArgs('QuerySnapshot.forEach', arguments, 1, 2);
    validateArgType('QuerySnapshot.forEach', 'function', 1, callback);
    this._snapshot.docs.forEach(doc => {
      callback.call(thisArg, this.convertToDocumentImpl(doc));
    });
  }

  get query(): firestore.Query {
    return new Query(this._originalQuery, this._firestore);
  }

  docChanges(
    options?: firestore.SnapshotListenOptions
  ): firestore.DocumentChange[] {
    if (options) {
      validateOptionNames('QuerySnapshot.docChanges', options, [
        'includeMetadataChanges'
      ]);
      validateNamedOptionalType(
        'QuerySnapshot.docChanges',
        'boolean',
        'includeMetadataChanges',
        options.includeMetadataChanges
      );
    }

    const includeMetadataChanges = !!(
      options && options.includeMetadataChanges
    );

    if (includeMetadataChanges && this._snapshot.excludesMetadataChanges) {
      throw new FirestoreError(
        Code.INVALID_ARGUMENT,
        'To include metadata changes with your document changes, you must ' +
          'also pass { includeMetadataChanges:true } to onSnapshot().'
      );
    }

    if (
      !this._cachedChanges ||
      this._cachedChangesIncludeMetadataChanges !== includeMetadataChanges
    ) {
      this._cachedChanges = changesFromSnapshot(
        this._firestore,
        includeMetadataChanges,
        this._snapshot
      );
      this._cachedChangesIncludeMetadataChanges = includeMetadataChanges;
    }

    return this._cachedChanges;
  }

  /** Check the equality. The call can be very expensive. */
  isEqual(other: firestore.QuerySnapshot): boolean {
    if (!(other instanceof QuerySnapshot)) {
      throw invalidClassError('isEqual', 'QuerySnapshot', 1, other);
    }

    return (
      this._firestore === other._firestore &&
      this._originalQuery.isEqual(other._originalQuery) &&
      this._snapshot.isEqual(other._snapshot)
    );
  }

  private convertToDocumentImpl(doc: Document): QueryDocumentSnapshot {
    return new QueryDocumentSnapshot(
      this._firestore,
      doc.key,
      doc,
      this.metadata.fromCache,
      this._snapshot.mutatedKeys.has(doc.key)
    );
  }
}

// TODO(2018/11/01): As of 2018/04/17 we're changing docChanges from an array
// into a method. Because this is a runtime breaking change and somewhat subtle
// (both Array and Function have a .length, etc.), we'll replace commonly-used
// properties (including Symbol.iterator) to throw a custom error message. In
// ~6 months we can delete the custom error as most folks will have hopefully
// migrated.
function throwDocChangesMethodError(): never {
  throw new FirestoreError(
    Code.INVALID_ARGUMENT,
    'QuerySnapshot.docChanges has been changed from a property into a ' +
      'method, so usages like "querySnapshot.docChanges" should become ' +
      '"querySnapshot.docChanges()"'
  );
}

const docChangesPropertiesToOverride = [
  'length',
  'forEach',
  'map',
  ...(typeof Symbol !== 'undefined' ? [Symbol.iterator] : [])
];
docChangesPropertiesToOverride.forEach(property => {
  /**
   * We are (re-)defining properties on QuerySnapshot.prototype.docChanges which
   * is a Function. This could fail, in particular in the case of 'length' which
   * already exists on Function.prototype and on IE11 is improperly defined with
   * `{ configurable: false }`. So we wrap this in a try/catch to ensure that we
   * still have a functional SDK.
   */
  try {
    Object.defineProperty(QuerySnapshot.prototype.docChanges, property, {
      get: () => throwDocChangesMethodError()
    });
  } catch (err) {} // Ignore this failure intentionally
});

export class CollectionReference extends Query
  implements firestore.CollectionReference {
  constructor(path: ResourcePath, firestore: Firestore) {
    super(InternalQuery.atPath(path), firestore);
    if (path.length % 2 !== 1) {
      throw new FirestoreError(
        Code.INVALID_ARGUMENT,
        'Invalid collection reference. Collection ' +
          'references must have an odd number of segments, but ' +
          `${path.canonicalString()} has ${path.length}`
      );
    }
  }

  get id(): string {
    return this._query.path.lastSegment();
  }

  get parent(): firestore.DocumentReference | null {
    const parentPath = this._query.path.popLast();
    if (parentPath.isEmpty()) {
      return null;
    } else {
      return new DocumentReference(new DocumentKey(parentPath), this.firestore);
    }
  }

  get path(): string {
    return this._query.path.canonicalString();
  }

  doc(pathString?: string): firestore.DocumentReference {
    validateBetweenNumberOfArgs('CollectionReference.doc', arguments, 0, 1);
    // We allow omission of 'pathString' but explicitly prohibit passing in both
    // 'undefined' and 'null'.
    if (arguments.length === 0) {
      pathString = AutoId.newId();
    }
    validateArgType(
      'CollectionReference.doc',
      'non-empty string',
      1,
      pathString
    );
    if (pathString === '') {
      throw new FirestoreError(
        Code.INVALID_ARGUMENT,
        'Document path must be a non-empty string'
      );
    }
    const path = ResourcePath.fromString(pathString!);
    return DocumentReference.forPath(
      this._query.path.child(path),
      this.firestore
    );
  }

  add(value: firestore.DocumentData): Promise<firestore.DocumentReference> {
    validateExactNumberOfArgs('CollectionReference.add', arguments, 1);
    validateArgType('CollectionReference.add', 'object', 1, value);
    const docRef = this.doc();
    return docRef.set(value).then(() => docRef);
  }
}

function validateSetOptions(
  methodName: string,
  options: firestore.SetOptions | undefined
): firestore.SetOptions {
  if (options === undefined) {
    return {
      merge: false
    };
  }

  validateOptionNames(methodName, options, ['merge', 'mergeFields']);
  validateNamedOptionalType(methodName, 'boolean', 'merge', options.merge);
  validateOptionalArrayElements(
    methodName,
    'mergeFields',
    'a string or a FieldPath',
    options.mergeFields,
    element =>
      typeof element === 'string' || element instanceof ExternalFieldPath
  );

  if (options.mergeFields !== undefined && options.merge !== undefined) {
    throw new FirestoreError(
      Code.INVALID_ARGUMENT,
      `Invalid options passed to function ${methodName}(): You cannot specify both "merge" ` +
        `and "mergeFields".`
    );
  }

  return options;
}

function validateSnapshotOptions(
  methodName: string,
  options: firestore.SnapshotOptions | undefined
): firestore.SnapshotOptions {
  if (options === undefined) {
    return {};
  }

  validateOptionNames(methodName, options, ['serverTimestamps']);
  validateNamedOptionalPropertyEquals(
    methodName,
    'options',
    'serverTimestamps',
    options.serverTimestamps,
    ['estimate', 'previous', 'none']
  );
  return options;
}

function validateGetOptions(
  methodName: string,
  options: firestore.GetOptions | undefined
): void {
  validateOptionalArgType(methodName, 'object', 1, options);
  if (options) {
    validateOptionNames(methodName, options, ['source']);
    validateNamedOptionalPropertyEquals(
      methodName,
      'options',
      'source',
      options.source,
      ['default', 'server', 'cache']
    );
  }
}

function validateReference(
  methodName: string,
  documentRef: firestore.DocumentReference,
  firestore: Firestore
): DocumentReference {
  if (!(documentRef instanceof DocumentReference)) {
    throw invalidClassError(methodName, 'DocumentReference', 1, documentRef);
  } else if (documentRef.firestore !== firestore) {
    throw new FirestoreError(
      Code.INVALID_ARGUMENT,
      'Provided document reference is from a different Firestore instance.'
    );
  } else {
    return documentRef;
  }
}

/**
 * Calculates the array of firestore.DocumentChange's for a given ViewSnapshot.
 *
 * Exported for testing.
 */
export function changesFromSnapshot(
  firestore: Firestore,
  includeMetadataChanges: boolean,
  snapshot: ViewSnapshot
): firestore.DocumentChange[] {
  if (snapshot.oldDocs.isEmpty()) {
    // Special case the first snapshot because index calculation is easy and
    // fast
    let lastDoc: Document;
    let index = 0;
    return snapshot.docChanges.map(change => {
      const doc = new QueryDocumentSnapshot(
        firestore,
        change.doc.key,
        change.doc,
        snapshot.fromCache,
        snapshot.mutatedKeys.has(change.doc.key)
      );
      assert(
        change.type === ChangeType.Added,
        'Invalid event type for first snapshot'
      );
      assert(
        !lastDoc || snapshot.query.docComparator(lastDoc, change.doc) < 0,
        'Got added events in wrong order'
      );
      lastDoc = change.doc;
      return {
        type: 'added' as firestore.DocumentChangeType,
        doc,
        oldIndex: -1,
        newIndex: index++
      };
    });
  } else {
    // A DocumentSet that is updated incrementally as changes are applied to use
    // to lookup the index of a document.
    let indexTracker = snapshot.oldDocs;
    return snapshot.docChanges
      .filter(
        change => includeMetadataChanges || change.type !== ChangeType.Metadata
      )
      .map(change => {
        const doc = new QueryDocumentSnapshot(
          firestore,
          change.doc.key,
          change.doc,
          snapshot.fromCache,
          snapshot.mutatedKeys.has(change.doc.key)
        );
        let oldIndex = -1;
        let newIndex = -1;
        if (change.type !== ChangeType.Added) {
          oldIndex = indexTracker.indexOf(change.doc.key);
          assert(oldIndex >= 0, 'Index for document not found');
          indexTracker = indexTracker.delete(change.doc.key);
        }
        if (change.type !== ChangeType.Removed) {
          indexTracker = indexTracker.add(change.doc);
          newIndex = indexTracker.indexOf(change.doc.key);
        }
        return { type: resultChangeType(change.type), doc, oldIndex, newIndex };
      });
  }
}

function resultChangeType(type: ChangeType): firestore.DocumentChangeType {
  switch (type) {
    case ChangeType.Added:
      return 'added';
    case ChangeType.Modified:
    case ChangeType.Metadata:
      return 'modified';
    case ChangeType.Removed:
      return 'removed';
    default:
      return fail('Unknown change type: ' + type);
  }
}

// Export the classes with a private constructor (it will fail if invoked
// at runtime). Note that this still allows instanceof checks.

// We're treating the variables as class names, so disable checking for lower
// case variable names.
export const PublicFirestore = makeConstructorPrivate(
  Firestore,
  'Use firebase.firestore() instead.'
);
export const PublicTransaction = makeConstructorPrivate(
  Transaction,
  'Use firebase.firestore().runTransaction() instead.'
);
export const PublicWriteBatch = makeConstructorPrivate(
  WriteBatch,
  'Use firebase.firestore().batch() instead.'
);
export const PublicDocumentReference = makeConstructorPrivate(
  DocumentReference,
  'Use firebase.firestore().doc() instead.'
);
export const PublicDocumentSnapshot = makeConstructorPrivate(DocumentSnapshot);
export const PublicQueryDocumentSnapshot = makeConstructorPrivate(
  QueryDocumentSnapshot
);
export const PublicQuery = makeConstructorPrivate(Query);
export const PublicQuerySnapshot = makeConstructorPrivate(QuerySnapshot);
export const PublicCollectionReference = makeConstructorPrivate(
  CollectionReference,
  'Use firebase.firestore().collection() instead.'
);<|MERGE_RESOLUTION|>--- conflicted
+++ resolved
@@ -571,11 +571,8 @@
       await this._firestoreClient!.shutdown();
     },
 
-<<<<<<< HEAD
-    // TODO(b/135755126): make this public.
-=======
     /**
-     * Shuts down this FirebaseFirestore instance.
+     * Shuts down this Firestore instance.
      *
      * After shutdown only the `clearPersistence()` method may be used. Any other method
      * will throw an `FirestoreError`.
@@ -602,7 +599,6 @@
       return this.INTERNAL.delete();
     },
 
->>>>>>> a07588c7
     isShutdown: (): boolean => {
       return this._firestoreClient!.clientShutdown;
     }
