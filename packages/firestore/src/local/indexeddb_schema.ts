--- conflicted
+++ resolved
@@ -737,13 +737,8 @@
   static key = 'remoteDocumentGlobalKey';
 
   /**
-<<<<<<< HEAD
-   * @param byteSize - Approximately the total size in bytes of all the documents in the document
-   * cache.
-=======
    * @param byteSize - Approximately the total size in bytes of all the
    * documents in the document cache.
->>>>>>> 821a6da2
    */
   constructor(public byteSize: number) {}
 }
