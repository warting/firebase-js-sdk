--- conflicted
+++ resolved
@@ -25,7 +25,6 @@
 import { AsyncQueue, DelayedOperation, TimerId } from '../util/async_queue';
 import { Code, FirestoreError } from '../util/error';
 import { logDebug, logError } from '../util/log';
-
 import {
   decodeResourcePath,
   EncodedResourcePath,
@@ -44,8 +43,8 @@
   DbPrimaryClient,
   DbPrimaryClientKey,
   DbTargetDocument,
-  SchemaConverter,
-  SCHEMA_VERSION
+  SCHEMA_VERSION,
+  SchemaConverter
 } from './indexeddb_schema';
 import {
   documentTargetStore,
@@ -62,23 +61,20 @@
   Persistence,
   PersistenceTransaction,
   PersistenceTransactionMode,
+  PRIMARY_LEASE_LOST_ERROR_MSG,
   PrimaryStateListener,
-  PRIMARY_LEASE_LOST_ERROR_MSG,
   ReferenceDelegate
 } from './persistence';
 import { PersistencePromise } from './persistence_promise';
 import { ClientId } from './shared_client_state';
+import { TargetData } from './target_data';
 import {
   isIndexedDbTransactionError,
   SimpleDb,
   SimpleDbStore,
   SimpleDbTransaction
 } from './simple_db';
-<<<<<<< HEAD
-import { TargetData } from './target_data';
-=======
 import { DocumentLike, WindowLike } from '../util/types';
->>>>>>> af0c4300
 
 const LOG_TAG = 'IndexedDbPersistence';
 
