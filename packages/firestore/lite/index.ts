--- conflicted
+++ resolved
@@ -24,14 +24,9 @@
   FirebaseFirestore,
   initializeFirestore,
   getFirestore,
-<<<<<<< HEAD
   terminate,
   useFirestoreEmulator
-} from './src/api/database';
-=======
-  terminate
 } from '../src/lite/database';
->>>>>>> 487f8e1d
 
 export {
   SetOptions,
