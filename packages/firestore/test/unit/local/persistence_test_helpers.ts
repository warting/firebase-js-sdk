--- conflicted
+++ resolved
@@ -139,37 +139,6 @@
   return indexedDbClearPersistence(TEST_PERSISTENCE_PREFIX);
 }
 
-<<<<<<< HEAD
-class NoOpSharedClientStateSyncer implements SharedClientStateSyncer {
-  constructor(private readonly activeClients: ClientId[]) {}
-  async applyBatchState(
-    batchId: BatchId,
-    state: MutationBatchState,
-    error?: FirestoreError
-  ): Promise<void> {}
-  async applySuccessfulWrite(batchId: BatchId): Promise<void> {}
-  async rejectFailedWrite(
-    batchId: BatchId,
-    err: FirestoreError
-  ): Promise<void> {}
-  async getActiveClients(): Promise<ClientId[]> {
-    return this.activeClients;
-  }
-  async applyTargetState(
-    targetId: TargetId,
-    state: QueryTargetState,
-    error?: FirestoreError
-  ): Promise<void> {}
-  async applyActiveTargetsChange(
-    added: TargetId[],
-    removed: TargetId[]
-  ): Promise<void> {}
-  applyOnlineStateChange(onlineState: OnlineState): void {}
-
-  async synchronizeWithChangedDocuments(): Promise<void> {}
-}
-=======
->>>>>>> e1173544
 /**
  * Populates Web Storage with instance data from a pre-existing client.
  */
