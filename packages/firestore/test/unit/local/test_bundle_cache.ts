/**
 * @license
 * Copyright 2020 Google LLC
 *
 * Licensed under the Apache License, Version 2.0 (the "License");
 * you may not use this file except in compliance with the License.
 * You may obtain a copy of the License at
 *
 *   http://www.apache.org/licenses/LICENSE-2.0
 *
 * Unless required by applicable law or agreed to in writing, software
 * distributed under the License is distributed on an "AS IS" BASIS,
 * WITHOUT WARRANTIES OR CONDITIONS OF ANY KIND, either express or implied.
 * See the License for the specific language governing permissions and
 * limitations under the License.
 */

import { Persistence } from '../../../src/local/persistence';
import { BundleCache } from '../../../src/local/bundle_cache';
<<<<<<< HEAD
import { Bundle, NamedQuery } from '../../../src/core/bundle_types';
import * as bundleProto from '../../../src/protos/firestore_bundle_proto';
=======
import { Bundle, NamedQuery } from '../../../src/core/bundle';
import {
  NamedQuery as ProtoNamedQuery,
  BundleMetadata as ProtoBundleMetadata
} from '../../../src/protos/firestore_bundle_proto';
>>>>>>> ddb7993d

/**
 * A wrapper around a BundleCache that automatically creates a
 * transaction around every operation to reduce test boilerplate.
 */
export class TestBundleCache {
  private readonly cache: BundleCache;

  constructor(private readonly persistence: Persistence) {
    this.cache = persistence.getBundleCache();
  }

  getBundle(bundleId: string): Promise<Bundle | undefined> {
    return this.persistence.runTransaction(
      'getBundle',
      'readonly',
      transaction => {
        return this.cache.getBundleMetadata(transaction, bundleId);
      }
    );
  }

  saveBundleMetadata(metadata: ProtoBundleMetadata): Promise<void> {
    return this.persistence.runTransaction(
      'saveBundleMetadata',
      'readwrite',
      transaction => {
        return this.cache.saveBundleMetadata(transaction, metadata);
      }
    );
  }

  getNamedQuery(name: string): Promise<NamedQuery | undefined> {
    return this.persistence.runTransaction(
      'getNamedQuery',
      'readonly',
      transaction => {
        return this.cache.getNamedQuery(transaction, name);
      }
    );
  }

  setNamedQuery(query: ProtoNamedQuery): Promise<void> {
    return this.persistence.runTransaction(
      'setNamedQuery',
      'readwrite',
      transaction => {
        return this.cache.saveNamedQuery(transaction, query);
      }
    );
  }
}<|MERGE_RESOLUTION|>--- conflicted
+++ resolved
@@ -17,16 +17,11 @@
 
 import { Persistence } from '../../../src/local/persistence';
 import { BundleCache } from '../../../src/local/bundle_cache';
-<<<<<<< HEAD
 import { Bundle, NamedQuery } from '../../../src/core/bundle_types';
-import * as bundleProto from '../../../src/protos/firestore_bundle_proto';
-=======
-import { Bundle, NamedQuery } from '../../../src/core/bundle';
 import {
   NamedQuery as ProtoNamedQuery,
   BundleMetadata as ProtoBundleMetadata
 } from '../../../src/protos/firestore_bundle_proto';
->>>>>>> ddb7993d
 
 /**
  * A wrapper around a BundleCache that automatically creates a
