--- conflicted
+++ resolved
@@ -259,12 +259,8 @@
             allowJs: true
           }
         },
-<<<<<<< HEAD
-        include: ['dist/**/*.js']
-=======
-        include: ['dist/*.js', 'dist/exp/*.js'],
+        include: ['dist/**/*.js'],
         cacheDir: tmp.dirSync()
->>>>>>> 37543717
       }),
       terser({
         output: {
@@ -284,12 +280,8 @@
             allowJs: true
           }
         },
-<<<<<<< HEAD
-        include: ['dist/**/*.js']
-=======
-        include: ['dist/*.js', 'dist/exp/*.js'],
+        include: ['dist/**/*.js'],
         cacheDir: tmp.dirSync()
->>>>>>> 37543717
       }),
       sourcemaps()
     ];
